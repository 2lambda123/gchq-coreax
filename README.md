--- conflicted
+++ resolved
@@ -104,7 +104,6 @@
 ```
 For large $d$, it is usually worth reducing dimensionality using PCA.
 
-<<<<<<< HEAD
 ## Score matching
 The score function, $\nabla \log f_X(\mathbf{x})$, of a distribution is the derivative
 of the log-density function. This function is required when evaluating Stein kernels.
@@ -113,13 +112,12 @@
 score function with a neural network. See `coreax.score_matching` for implementations.
 This approximation to the true score function can then be passed directly to a Stein
 kernel, removing any requirement for the analytical derivation.
-=======
+
 # Release cycle
 We anticipate two release types: feature releases and security releases. Security
 releases will be issued as needed in accordance with the
 [security policy](https://github.com/gchq/coreax/security/policy). Feature releases will
 be issued as appropriate, dependent on the feature pipeline and development priorities.
->>>>>>> 6a4486e2
 
 # Coming soon
 Some of the features coming soon include
