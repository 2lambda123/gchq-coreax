# © Crown Copyright GCHQ
#
# Licensed under the Apache License, Version 2.0 (the "License");
# you may not use this file except in compliance with the License.
# You may obtain a copy of the License at
#
# http://www.apache.org/licenses/LICENSE-2.0
#
# Unless required by applicable law or agreed to in writing, software
# distributed under the License is distributed on an "AS IS" BASIS,
# WITHOUT WARRANTIES OR CONDITIONS OF ANY KIND, either express or implied.
# See the License for the specific language governing permissions and
# limitations under the License.

import unittest
from unittest.mock import MagicMock, patch

import jax.numpy as jnp
from jax import random

import coreax.kernel as ck
import coreax.metrics as cm
import coreax.util as cu


class TestMetrics(unittest.TestCase):
    r"""
    Tests related to Metric abstract base class in metrics.py.
    """

    def test_metric_creation(self) -> None:
        r"""
        Test the class Metric initialises correctly.
        """
        # Patch the abstract methods of the Metric ABC, so it can be created
        p = patch.multiple(cm.Metric, __abstractmethods__=set())
        p.start()

        # Create a metric object
        metric = cm.Metric()

        # Check the compute method exists
        self.assertTrue(hasattr(metric, "compute"))


class TestMMD(unittest.TestCase):
    r"""
    Tests related to the maximum mean discrepancy (MMD) class in metrics.py.
    """

    def setUp(self):
        r"""
        Generate data for shared use across unit tests.

        Generate n random points in d dimensions from a uniform distribution [0, 1).
        Randomly select m points for second dataset Y.
        Generate weights: w for original data, w_y for second dataset Y.

        :n: Number of test data points
        :d: Dimension of data
        :m: Number of points to randomly select for second dataset Y
        :max_size: Maximum number of points for block calculations
        """
        # Define data parameters
        self.num_points_x = 30
        self.dimension = 10
        self.num_points_y = 5
        self.max_size = 3

        # Define example datasets
        self.x = random.uniform(
            random.PRNGKey(0), shape=(self.num_points_x, self.dimension)
        )
        self.y = random.choice(random.PRNGKey(0), self.x, shape=(self.num_points_y,))
        self.weights_x = (
            random.uniform(random.PRNGKey(0), shape=(self.num_points_x,))
            / self.num_points_x
        )
        self.weights_y = (
            random.uniform(random.PRNGKey(0), shape=(self.num_points_y,))
            / self.num_points_y
        )

    def test_mmd_compare_same_data(self) -> None:
        r"""
        Test the MMD of a dataset with itself is zero, for several different kernels.
        """
        # Define a metric object using the RBF kernel
        metric = cm.MMD(kernel=ck.SquaredExponentialKernel(lengthscale=1.0))
        self.assertAlmostEqual(float(metric.compute(self.x, self.x)), 0.0)

        # Define a metric object using the PCIMQ kernel
        metric = cm.MMD(kernel=ck.PCIMQKernel(lengthscale=1.0))
        self.assertAlmostEqual(float(metric.compute(self.x, self.x)), 0.0)

    def test_mmd_ones(self):
        r"""
        Test mmd function with a small example dataset of ones and zeros.

        For the dataset of 4 points in 2 dimensions, :math:`X`, and another dataset
        :math:`Y`, given by:

        .. math::

            X = [[0,0], [1,1], [0,0], [1,1]]

            Y = [[0,0], [1,1]]

        the Gaussian (aka radial basis function) kernel,
        :math:`k(x,y) = \exp (-||x-y||^2/2\sigma^2)`, gives:

        .. math::

            k(X,X) = \exp(-\begin{bmatrix}0 & 2 & 0 & 2 \\ 2 & 0 & 2 & 0\\ 0 & 2 & 0 &
            2 \\ 2 & 0 & 2 & 0\end{bmatrix}/2\sigma^2).

            k(Y,Y) = \exp(-\begin{bmatrix}0 & 2  \\ 2 & 0 \end{bmatrix}/2\sigma^2).

            k(X,Y) = \exp(-\begin{bmatrix}0 & 2  \\ 2 & 0 \\0 & 2  \\ 2 & 0
            \end{bmatrix}/2\sigma^2).

        Then

        .. math::

            \text{MMD}^2(X,Y) = \mathbb{E}(k(X,X)) + \mathbb{E}(k(Y,Y)) -
            2\mathbb{E}(k(X,Y))

            = \frac{1}{2} + e^{-1/2} + \frac{1}{2} + e^{-1/2} - 2\left(\frac{1}{2}
            + e^{-1/2}\right)

            = 0.
        """
        # Setup data
        x = jnp.array([[0, 0], [1, 1], [0, 0], [1, 1]])
<<<<<<< HEAD
        x_c = jnp.array([[0, 0], [1, 1]])
        lengthscale = 1.0
=======
        y = jnp.array([[0, 0], [1, 1]])
        bandwidth = 1.0
>>>>>>> 39524bf8

        # Set expected MMD
        expected_output = 0.0

        # Define a metric object using an RBF kernel
        metric = cm.MMD(kernel=ck.SquaredExponentialKernel(lengthscale=lengthscale))

        # Compute MMD using the metric object
        output = metric.compute(x=x, y=y)

        # Check output matches expected
        self.assertAlmostEqual(float(output), expected_output, places=5)

    def test_mmd_ints(self):
        r"""
        Test MMD function with a small example dataset of integers.

        For the dataset of 3 points in 2 dimensions, :math:`X`, and second dataset
        :math:`Y`, given by:

        .. math::

            X = [[0,0], [1,1], [2,2]]

            Y = [[0,0], [1,1]]

        the RBF kernel, :math:`k(x,y) = \exp (-||x-y||^2/2\sigma^2)`, gives:

        .. math::

            k(X,X) = \exp(-\begin{bmatrix}0 & 2 & 8 \\ 2 & 0 & 2 \\ 8 & 2 & 0
            \end{bmatrix}/2\sigma^2) = \begin{bmatrix}1 & e^{-1} & e^{-4} \\ e^{-1} &
            1 & e^{-1} \\ e^{-4} & e^{-1} & 1\end{bmatrix}.

            k(Y,Y) = \exp(-\begin{bmatrix}0 & 2 \\ 2 & 0 \end{bmatrix}/2\sigma^2) =
             \begin{bmatrix}1 & e^{-1}\\ e^{-1} & 1\end{bmatrix}.

            k(X,Y) =  \exp(-\begin{bmatrix}0 & 2 & 8 \\ 2 & 0 & 2 \end{bmatrix}
            /2\sigma^2) = \begin{bmatrix}1 & e^{-1} \\  e^{-1} & 1 \\ e^{-4} & e^{-1}
            \end{bmatrix}.

        Then

        .. math::

            \text{MMD}^2(X,Y) = \mathbb{E}(k(X,X)) + \mathbb{E}(k(Y,Y)) -
            2\mathbb{E}(k(X,Y))

            = \frac{3+4e^{-1}+2e^{-4}}{9} + \frac{2 + 2e^{-1}}{2} -2 \times
            \frac{2 + 3e^{-1}+e^{-4}}{6}

            = \frac{3 - e^{-1} -2e^{-4}}{18}.
        """
        # Setup data
        x = jnp.array([[0, 0], [1, 1], [2, 2]])
<<<<<<< HEAD
        x_c = jnp.array([[0, 0], [1, 1]])
        lengthscale = 1.0
=======
        y = jnp.array([[0, 0], [1, 1]])
        bandwidth = 1.0
>>>>>>> 39524bf8

        # Set expected MMD
        expected_output = jnp.sqrt((3 - jnp.exp(-1) - 2 * jnp.exp(-4)) / 18)

        # Define a metric object using an RBF kernel
        metric = cm.MMD(kernel=ck.SquaredExponentialKernel(lengthscale=lengthscale))

        # Compute MMD using the metric object
        output = metric.compute(x=x, y=y)

        # Check output matches expected
        self.assertAlmostEqual(float(output), float(expected_output), places=5)

    def test_mmd_rand(self):
        r"""
        Test that MMD computed from randomly generated test data agrees with mmd().
        """
        # Define a kernel object
        lengthscale = 1.0
        kernel = ck.SquaredExponentialKernel(lengthscale=lengthscale)

        # Compute each term in the MMD formula
<<<<<<< HEAD
        kernel_nn = kernel.compute(self.x, self.x)
        kernel_mm = kernel.compute(self.x_c, self.x_c)
        kernel_nm = kernel.compute(self.x, self.x_c)
=======
        kernel_nn = kernel.compute_pairwise_no_grads(self.x, self.x)
        kernel_mm = kernel.compute_pairwise_no_grads(self.y, self.y)
        kernel_nm = kernel.compute_pairwise_no_grads(self.x, self.y)
>>>>>>> 39524bf8

        # Compute overall MMD by
        expected_mmd = (
            kernel_nn.mean() + kernel_mm.mean() - 2 * kernel_nm.mean()
        ) ** 0.5

        # Define a metric object
        metric = cm.MMD(kernel=kernel)

        # Compute MMD using the metric object
        output = metric.compute(x=self.x, y=self.y)

        # Check output matches expected
        self.assertAlmostEqual(output, expected_mmd, places=5)

    def test_wmmd_ints(self) -> None:
        r"""
        Test weighted MMD function wmmd() with a small example dataset of integers.

        wmmd is calculated if and only if weights_y are provided. When weights_y =
        None, the MMD class computes the standard, non-weighted mmd.

        For the dataset of 3 points in 2 dimensions :math:`X`, second dataset :math:`Y`,
        and weights for this second dataset :math:`w_y`, given by:

        .. math::

            X = [[0,0], [1,1], [2,2]]

            Y = [[0,0], [1,1]]

            w_y = [1,0]

        the weighted maximum mean discrepancy is calculated via:

        .. math::

            \text{WMMD}^2(X,Y) = \mathbb{E}(k(X,X)) + w_y^T k(Y,Y) w_y
             - 2\mathbb{E}_X(k(X,Y)) w_y

            = \frac{3+4e^{-1}+2e^{-4}}{9} + 1 - 2 \times \frac{1 + e^{-1} + e^{-4}}{3}

            = \frac{2}{3} - \frac{2}{9}e^{-1} - \frac{4}{9}e^{-4}.
        """
        # Setup data
        x = jnp.array([[0, 0], [1, 1], [2, 2]])
<<<<<<< HEAD
        x_c = jnp.array([[0, 0], [1, 1]])
        weights_x_c = jnp.array([1, 0])
        lengthscale = 1.0
=======
        y = jnp.array([[0, 0], [1, 1]])
        weights_y = jnp.array([1, 0])
        bandwidth = 1.0
>>>>>>> 39524bf8

        # Define expected output
        expected_output = jnp.sqrt(
            2 / 3 - (2 / 9) * jnp.exp(-1) - (4 / 9) * jnp.exp(-4)
        )

        # Define a metric object
        metric = cm.MMD(kernel=ck.SquaredExponentialKernel(lengthscale=lengthscale))

        # Compute weighted mmd using the metric object
        output = metric.compute(x=x, y=y, weights_y=weights_y)

        # Check output matches expected
        self.assertAlmostEqual(float(output), float(expected_output), places=5)

    def test_wmmd_rand(self) -> None:
        r"""
        Test that WMMD computed from randomly generated test data agrees with wmmd().
        """
        # Define a kernel object
        lengthscale = 1.0
        kernel = ck.SquaredExponentialKernel(lengthscale=lengthscale)

        # Compute each term in the MMD formula
<<<<<<< HEAD
        kernel_nn = kernel.compute(self.x, self.x)
        kernel_mm = kernel.compute(self.x_c, self.x_c)
        kernel_nm = kernel.compute(self.x, self.x_c)
=======
        kernel_nn = kernel.compute_pairwise_no_grads(self.x, self.x)
        kernel_mm = kernel.compute_pairwise_no_grads(self.y, self.y)
        kernel_nm = kernel.compute_pairwise_no_grads(self.x, self.y)
>>>>>>> 39524bf8

        # Define expected output
        expected_output = (
            jnp.mean(kernel_nn)
            + jnp.dot(self.weights_y.T, jnp.dot(kernel_mm, self.weights_y))
            - 2 * jnp.dot(self.weights_y.T, kernel_nm.mean(axis=0))
        ).item() ** 0.5

        # Define a metric object
        metric = cm.MMD(kernel=kernel)

        # Compute weighted MMD using the metric object
        output = metric.compute(x=self.x, y=self.y, weights_y=self.weights_y)

        # Check output matches expected
        self.assertAlmostEqual(output, expected_output, places=5)

    def test_wmmd_uniform_weights(self) -> None:
        r"""
        Test that wmmd = mmd if weights are uniform, :math:`w_y = 1/m`.
        """
        # Define a kernel object
        lengthscale = 1.0
        kernel = ck.SquaredExponentialKernel(lengthscale=lengthscale)

        # Define a metric object
        metric = cm.MMD(kernel=kernel)

        # Compute weighted MMD with all weights being uniform
        uniform_wmmd = metric.compute(
            self.x,
            self.y,
            weights_y=jnp.ones(self.num_points_y) / self.num_points_y,
        )

        # Compute MMD without the weights
        mmd = metric.compute(self.x, self.y)

        # Check uniform weighted MMD and MMD without weights give the same result
        self.assertAlmostEqual(float(uniform_wmmd), float(mmd), places=5)

    def test_sum_pairwise_distances(self) -> None:
        r"""
        Test sum_pairwise_distances() with a small integer example.

        For the dataset of 3 points in 2 dimensions :math:`X`, and second dataset
        :math:`Y`:

        .. math::

            X = [[0,0], [1,1], [2,2]]

            Y = [[0,0], [1,1]]

        the pairwise square distances are given by the matrix:

        .. math::

            \begin{bmatrix}0 & 2 \\ 2 & 0 \\ 8 & 2 \end{bmatrix}

        which, summing across both axes, gives the result :math:`14`.
        """
        # Setup data
        x = jnp.array([[0, 0], [1, 1], [2, 2]])
        y = jnp.array([[0, 0], [1, 1]])

        # Set expected output
        expected_output = 14

        # Define a kernel object and set pairwise computations to be the square distance
        kernel = MagicMock()
        kernel.compute = cu.sq_dist_pairwise

        # Define a metric object
        metric = cm.MMD(kernel=kernel)

        # Compute the sum of pairwise distances using the metric object
        output = metric.sum_pairwise_distances(x=x, y=y, max_size=2)

        # Check output matches expected
        self.assertAlmostEqual(output, expected_output, places=5)

    def test_mmd_block_ints(self) -> None:
        r"""
        Test mmd_block calculation of MMD while limiting memory requirements.

        This test uses the same 2D, three-point dataset and second datset as
        test_mmd_ints().
        """
        # Setup data
        x = jnp.array([[0, 0], [1, 1], [2, 2]])
        y = jnp.array([[0, 0], [1, 1]])

        # Define expected output
        expected_output = jnp.sqrt((3 - jnp.exp(-1) - 2 * jnp.exp(-4)) / 18)

        # Define a kernel object
        lengthscale = 1.0
        kernel = ck.SquaredExponentialKernel(lengthscale=lengthscale)

        # Define a metric object
        metric = cm.MMD(kernel=kernel)

        # Compute MMD block-wise
        mmd_block_test = metric.compute(x=x, y=y, max_size=2)

        # Check output matches expected
        self.assertAlmostEqual(float(mmd_block_test), float(expected_output), places=5)

    def test_mmd_block_rand(self) -> None:
        r"""
        Test that mmd block-computed for random test data equals mmd_block().
        """
        # Define a kernel object
        lengthscale = 1.0
        kernel = ck.SquaredExponentialKernel(lengthscale=lengthscale)

        # Compute MMD term with x and itself
        kernel_nn = 0.0
        for i1 in range(0, self.num_points_x, self.max_size):
            for i2 in range(0, self.num_points_x, self.max_size):
                kernel_nn += kernel.compute(
                    self.x[i1 : i1 + self.max_size, :],
                    self.x[i2 : i2 + self.max_size, :],
                ).sum()

        # Compute MMD term with y and itself
        kernel_mm = 0.0
<<<<<<< HEAD
        for j1 in range(0, self.num_points_x_c, self.max_size):
            for j2 in range(0, self.num_points_x_c, self.max_size):
                kernel_mm += kernel.compute(
                    self.x_c[j1 : j1 + self.max_size, :],
                    self.x_c[j2 : j2 + self.max_size, :],
=======
        for j1 in range(0, self.num_points_y, self.max_size):
            for j2 in range(0, self.num_points_y, self.max_size):
                kernel_mm += kernel.compute_pairwise_no_grads(
                    self.y[j1 : j1 + self.max_size, :],
                    self.y[j2 : j2 + self.max_size, :],
>>>>>>> 39524bf8
                ).sum()

        # Compute MMD term with x and y
        kernel_nm = 0.0
        for i in range(0, self.num_points_x, self.max_size):
<<<<<<< HEAD
            for j in range(0, self.num_points_x_c, self.max_size):
                kernel_nm += kernel.compute(
                    self.x[i : i + self.max_size, :], self.x_c[j : j + self.max_size, :]
=======
            for j in range(0, self.num_points_y, self.max_size):
                kernel_nm += kernel.compute_pairwise_no_grads(
                    self.x[i : i + self.max_size, :], self.y[j : j + self.max_size, :]
>>>>>>> 39524bf8
                ).sum()

        # Compute expected output from MMD
        expected_output = (
            kernel_nn / self.num_points_x**2
            + kernel_mm / self.num_points_y**2
            - 2 * kernel_nm / (self.num_points_x * self.num_points_y)
        ) ** 0.5

        # Define a metric object
        metric = cm.MMD(kernel=kernel)

        # Compute MMD
        output = metric.compute(self.x, self.y, max_size=self.max_size)

        # Check output matches expected
        self.assertAlmostEqual(output, expected_output, places=5)

    def test_mmd_equals_mmd_block(self) -> None:
        r"""
        Test that mmd() returns the same as mmd_block().
        """
        # Define a kernel object
        lengthscale = 1.0
        kernel = ck.SquaredExponentialKernel(lengthscale=lengthscale)

        # Define a metric object
        metric = cm.MMD(kernel=kernel)

        # Check outputs are the same
        self.assertAlmostEqual(
            float(metric.compute(self.x, self.y)),
            float(metric.compute(self.x, self.y, max_size=self.max_size)),
            places=5,
        )

    def test_sum_weight_K(self) -> None:
        r"""
        Test sum_weight_K(), which calculates w^T*K*w matrices in blocks of max_size.

        For the dataset of 3 points in 2 dimensions :math:`X`, and second dataset
        :math:`Y`:

        .. math::

            X = [[0,0], [1,1], [2,2]]

            Y = [[0,0], [1,1]]

        the pairwise square distances are given by the matrix:

        .. math::

            k(X, Y) = \begin{bmatrix}0 & 2 \\ 2 & 0 \\ 8 & 2 \end{bmatrix}.

        Then, for weights vectors:

        .. math::

            w = [0.5, 0.5, 0],

            w_y = [1, 0]

        the product :math:`w^T*k(X, Y)*w_y = 1`.
        """
        # Setup some data
        x = jnp.array([[0, 0], [1, 1], [2, 2]])
        y = jnp.array([[0, 0], [1, 1]])
        weights_x = jnp.array([0.5, 0.5, 0])
        weights_y = jnp.array([1, 0])

        # Define expected output
        expected_output = 1.0

        # Define a kernel object and set pairwise computations to be the square distance
        kernel = MagicMock()
        kernel.compute = cu.sq_dist_pairwise

        # Define a metric object
        metric = cm.MMD(kernel=kernel)

        # Compute sum of weighted pairwise distances
        output = metric.sum_weighted_pairwise_distances(
            x=x, y=y, weights_x=weights_x, weights_y=weights_y, max_size=2
        )

        # Check output matches expected
        self.assertAlmostEqual(output, expected_output, places=5)

    def test_mmd_weight_block_int(self) -> None:
        r"""
        Test the mmd_weight_block function.

        For
        .. math::

            X = [[0,0], [1,1], [2,2]],

            Y = [[0,0], [1,1]],

            w^T = [0.5, 0.5, 0],

            w_y^T = [1, 0],

        the weighted maximum mean discrepancy is given by:

        .. math::

            \text{WMMD}^2(X, Y) =
            w^T k(X,X) w + w_y^T k(Y, Y) w_y - 2 w^T k(X, Y) w_y

        which, when :math:`k(x,y)` is the RBF kernel, reduces to:

        .. math::

            \frac{1}{2} + \frac{e^{-1}}{2} + 1 - 2\times(\frac{1}{2} + \frac{e^{-1}}{2})

            = \frac{1}{2} - \frac{e^{-1}}{2}.
        """
        # Define some data
        x = jnp.array([[0, 0], [1, 1], [2, 2]])
        y = jnp.array([[0, 0], [1, 1]])
        weights_x = jnp.array([0.5, 0.5, 0])
        weights_y = jnp.array([1, 0])

        # Define expected output
        expected_output = jnp.sqrt(1 / 2 - jnp.exp(-1) / 2)

        # Define a kernel object
        lengthscale = 1.0
        kernel = ck.SquaredExponentialKernel(lengthscale=lengthscale)

        # Define a metric object
        metric = cm.MMD(kernel=kernel)

        # Compute weighted MMD block-wise
        output = metric.compute(
            x=x, y=y, weights_x=weights_x, weights_y=weights_y, max_size=2
        )

        # Check output matches expected
        self.assertAlmostEqual(float(output), float(expected_output), places=5)

    def test_mmd_weight_block_equals_mmd(self) -> None:
        r"""
        Test mmd_weight_block equals mmd when weights are uniform: w = 1/n, w_y = 1/m.
        """
        # Define a kernel object
        lengthscale = 1.0
        kernel = ck.SquaredExponentialKernel(lengthscale=lengthscale)

        # Define a metric object
        metric = cm.MMD(kernel=kernel)

        # Compute weighted MMD with uniform weights
        output = metric.compute(
            self.x,
            self.y,
            weights_x=jnp.ones(self.num_points_x) / self.num_points_x,
            weights_y=jnp.ones(self.num_points_y) / self.num_points_y,
            max_size=self.max_size,
        )

        # Check output matches expected
        self.assertAlmostEqual(
            float(output), float(metric.compute(self.x, self.y)), places=5
        )


if __name__ == "__main__":
    unittest.main()<|MERGE_RESOLUTION|>--- conflicted
+++ resolved
@@ -133,13 +133,8 @@
         """
         # Setup data
         x = jnp.array([[0, 0], [1, 1], [0, 0], [1, 1]])
-<<<<<<< HEAD
-        x_c = jnp.array([[0, 0], [1, 1]])
-        lengthscale = 1.0
-=======
         y = jnp.array([[0, 0], [1, 1]])
-        bandwidth = 1.0
->>>>>>> 39524bf8
+        lengthscale = 1.0
 
         # Set expected MMD
         expected_output = 0.0
@@ -195,13 +190,8 @@
         """
         # Setup data
         x = jnp.array([[0, 0], [1, 1], [2, 2]])
-<<<<<<< HEAD
-        x_c = jnp.array([[0, 0], [1, 1]])
-        lengthscale = 1.0
-=======
         y = jnp.array([[0, 0], [1, 1]])
-        bandwidth = 1.0
->>>>>>> 39524bf8
+        lengthscale = 1.0
 
         # Set expected MMD
         expected_output = jnp.sqrt((3 - jnp.exp(-1) - 2 * jnp.exp(-4)) / 18)
@@ -224,15 +214,9 @@
         kernel = ck.SquaredExponentialKernel(lengthscale=lengthscale)
 
         # Compute each term in the MMD formula
-<<<<<<< HEAD
         kernel_nn = kernel.compute(self.x, self.x)
-        kernel_mm = kernel.compute(self.x_c, self.x_c)
-        kernel_nm = kernel.compute(self.x, self.x_c)
-=======
-        kernel_nn = kernel.compute_pairwise_no_grads(self.x, self.x)
-        kernel_mm = kernel.compute_pairwise_no_grads(self.y, self.y)
-        kernel_nm = kernel.compute_pairwise_no_grads(self.x, self.y)
->>>>>>> 39524bf8
+        kernel_mm = kernel.compute(self.y, self.y)
+        kernel_nm = kernel.compute(self.x, self.y)
 
         # Compute overall MMD by
         expected_mmd = (
@@ -279,15 +263,9 @@
         """
         # Setup data
         x = jnp.array([[0, 0], [1, 1], [2, 2]])
-<<<<<<< HEAD
-        x_c = jnp.array([[0, 0], [1, 1]])
-        weights_x_c = jnp.array([1, 0])
-        lengthscale = 1.0
-=======
         y = jnp.array([[0, 0], [1, 1]])
         weights_y = jnp.array([1, 0])
-        bandwidth = 1.0
->>>>>>> 39524bf8
+        lengthscale = 1.0
 
         # Define expected output
         expected_output = jnp.sqrt(
@@ -312,15 +290,9 @@
         kernel = ck.SquaredExponentialKernel(lengthscale=lengthscale)
 
         # Compute each term in the MMD formula
-<<<<<<< HEAD
         kernel_nn = kernel.compute(self.x, self.x)
-        kernel_mm = kernel.compute(self.x_c, self.x_c)
-        kernel_nm = kernel.compute(self.x, self.x_c)
-=======
-        kernel_nn = kernel.compute_pairwise_no_grads(self.x, self.x)
-        kernel_mm = kernel.compute_pairwise_no_grads(self.y, self.y)
-        kernel_nm = kernel.compute_pairwise_no_grads(self.x, self.y)
->>>>>>> 39524bf8
+        kernel_mm = kernel.compute(self.y, self.y)
+        kernel_nm = kernel.compute(self.x, self.y)
 
         # Define expected output
         expected_output = (
@@ -449,33 +421,19 @@
 
         # Compute MMD term with y and itself
         kernel_mm = 0.0
-<<<<<<< HEAD
-        for j1 in range(0, self.num_points_x_c, self.max_size):
-            for j2 in range(0, self.num_points_x_c, self.max_size):
-                kernel_mm += kernel.compute(
-                    self.x_c[j1 : j1 + self.max_size, :],
-                    self.x_c[j2 : j2 + self.max_size, :],
-=======
         for j1 in range(0, self.num_points_y, self.max_size):
             for j2 in range(0, self.num_points_y, self.max_size):
-                kernel_mm += kernel.compute_pairwise_no_grads(
+                kernel_mm += kernel.compute(
                     self.y[j1 : j1 + self.max_size, :],
                     self.y[j2 : j2 + self.max_size, :],
->>>>>>> 39524bf8
                 ).sum()
 
         # Compute MMD term with x and y
         kernel_nm = 0.0
         for i in range(0, self.num_points_x, self.max_size):
-<<<<<<< HEAD
-            for j in range(0, self.num_points_x_c, self.max_size):
+            for j in range(0, self.num_points_y, self.max_size):
                 kernel_nm += kernel.compute(
-                    self.x[i : i + self.max_size, :], self.x_c[j : j + self.max_size, :]
-=======
-            for j in range(0, self.num_points_y, self.max_size):
-                kernel_nm += kernel.compute_pairwise_no_grads(
                     self.x[i : i + self.max_size, :], self.y[j : j + self.max_size, :]
->>>>>>> 39524bf8
                 ).sum()
 
         # Compute expected output from MMD
