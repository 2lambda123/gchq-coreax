--- conflicted
+++ resolved
@@ -23,9 +23,8 @@
 from unittest.mock import MagicMock, patch
 
 import numpy as np
-from jax import Array
+from jax import Array, tree_util
 from jax import numpy as jnp
-from jax import tree_util
 from jax.typing import ArrayLike
 from scipy.stats import norm as scipy_norm
 
@@ -42,7 +41,7 @@
     """
 
     def __init__(self, a: float):
-        """Initialise the KernelNoDivergenceMethod class"""
+        """Initialise the KernelNoDivergenceMethod class."""
         self.a = a
 
     def tree_flatten(self) -> tuple[tuple, dict]:
@@ -103,7 +102,7 @@
     """
 
     def __init__(self, a: float):
-        """Initialise the KernelNoTreeFlatten class"""
+        """Initialise the KernelNoTreeFlatten class."""
         self.a = a
 
     @classmethod
@@ -138,7 +137,7 @@
     """
 
     def __init__(self, a: float):
-        """Initialise the KernelNoTreeUnflatten class"""
+        """Initialise the KernelNoTreeUnflatten class."""
         self.a = a
 
     def tree_flatten(self) -> tuple[tuple, dict]:
@@ -1689,7 +1688,7 @@
         number, giving results approximately equal to 0. Very large values of
         length_scale will result in an exponential of values very near zero, yielding
         1.0.
-        """
+        """  # noqa: E501
         # pylint: enable=line-too-long
 
         # Define input data
@@ -2175,9 +2174,6 @@
         # Check output matches the expected
         np.testing.assert_array_almost_equal(output, expected_output)
 
-<<<<<<< HEAD
-    # pylint: enable=too-many-locals
-
     def test_stein_kernel_invalid_base_kernel_missing_divergence(self) -> None:
         r"""
         Test how the SteinKernel handles an invalid base kernel being passed.
@@ -2257,8 +2253,6 @@
             "base_kernel must have the method tree_unflatten implemented",
         )
 
-=======
->>>>>>> 45803095
 
 if __name__ == "__main__":
     unittest.main()