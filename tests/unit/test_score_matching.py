# © Crown Copyright GCHQ
#
# Licensed under the Apache License, Version 2.0 (the "License"); you may not use this
# file except in compliance with the License. You may obtain a copy of the License at
#
# http://www.apache.org/licenses/LICENSE-2.0
#
# Unless required by applicable law or agreed to in writing, software distributed under
# the License is distributed on an "AS IS" BASIS, WITHOUT WARRANTIES OR CONDITIONS OF
# ANY KIND, either express or implied. See the License for the specific language
# governing permissions and limitations under the License.

import unittest

import jax.random
import numpy as np
from flax import linen as nn
from jax.random import rademacher
from jax.scipy.stats import multivariate_normal, norm
from optax import sgd

import coreax.kernel as ck
import coreax.networks as cn
import coreax.score_matching as csm


class TestNetwork(nn.Module):
    """
    A simple neural network for use in testing of sliced score matching.
    """

    num_hidden_dim: int
    num_output_dim: int

    @nn.compact
    def __call__(self, x: csm.ArrayLike) -> csm.ArrayLike:
        x = nn.Dense(self.num_hidden_dim)(x)
        return x


class TestKernelDensityMatching(unittest.TestCase):
    """
    Tests related to the class in score_matching.py
    """

    def test_univariate_gaussian_score(self) -> None:
        """
        Test a simple univariate Gaussian with a known score function.
        """
        # Setup univariate Gaussian
        mu = 0.0
        std_dev = 1.0
        num_points = 500
        np.random.seed(0)
        samples = np.random.normal(mu, std_dev, size=(num_points, 1))

        def true_score(x_: csm.ArrayLike) -> csm.ArrayLike:
            return -(x_ - mu) / std_dev**2

        # Define data
        x = np.linspace(-2, 2).reshape(-1, 1)
        true_score_result = true_score(x)

        # Define a kernel density matching object
        kernel_density_matcher = csm.KernelDensityMatching(
            length_scale=ck.median_heuristic(samples), kde_data=samples
        )

        # Extract the score function (this is not really learned from the data, more
        # defined within the object)
        learned_score = kernel_density_matcher.match()
        score_result = learned_score(x)

        # Check learned score and true score align
        self.assertLessEqual(np.abs(true_score_result - score_result).mean(), 0.5)

    def test_multivariate_gaussian_score(self) -> None:
        """
        Test a simple multivariate Gaussian with a known score function.
        """
        # Setup multivariate Gaussian
        dimension = 2
        mu = np.zeros(dimension)
        sigma_matrix = np.eye(dimension)
        lambda_matrix = np.linalg.pinv(sigma_matrix)
        num_points = 500
        np.random.seed(0)
        samples = np.random.multivariate_normal(mu, sigma_matrix, size=num_points)

        def true_score(x_: csm.ArrayLike) -> csm.ArrayLike:
            return np.array(list(map(lambda z: -lambda_matrix @ (z - mu), x_)))

        # Define data
        x, y = np.meshgrid(np.linspace(-2, 2), np.linspace(-2, 2))
        data_stacked = np.vstack([x.ravel(), y.ravel()]).T
        true_score_result = true_score(data_stacked)

        # Define a kernel density matching object
        kernel_density_matcher = csm.KernelDensityMatching(
            length_scale=ck.median_heuristic(samples), kde_data=samples
        )

        # Extract the score function (this is not really learned from the data, more
        # defined within the object)
        learned_score = kernel_density_matcher.match()
        score_result = learned_score(data_stacked)

        # Check learned score and true score align
        self.assertLessEqual(np.abs(true_score_result - score_result).mean(), 0.75)

    def test_univariate_gmm_score(self):
        """
        Test a univariate Gaussian mixture model with a known score function.
        """
        # Define the univariate Gaussian mixture model
        mus = np.array([-4.0, 4.0])
        std_devs = np.array([1.0, 2.0])
        p = 0.7
        mix = np.array([1 - p, p])
        num_points = 1000
        np.random.seed(0)
        comp = np.random.binomial(1, p, size=num_points)
        samples = np.random.normal(mus[comp], std_devs[comp]).reshape(-1, 1)

        def egrad(g: csm.Callable) -> csm.Callable:
            def wrapped(x_, *rest):
                y, g_vjp = jax.vjp(lambda x__: g(x, *rest), x_)
                (x_bar,) = g_vjp(np.ones_like(y))
                return x_bar

            return wrapped

        def true_score(x_: csm.ArrayLike) -> csm.ArrayLike:
            log_pdf = lambda y: jax.numpy.log(norm.pdf(y, mus, std_devs) @ mix)
            return egrad(log_pdf)(x_)

        # Define data
        x = np.linspace(-10, 10).reshape(-1, 1)
        true_score_result = true_score(x)

        # Define a kernel density matching object
        kernel_density_matcher = csm.KernelDensityMatching(
            length_scale=ck.median_heuristic(samples), kde_data=samples
        )

        # Extract the score function (this is not really learned from the data, more
        # defined within the object)
        learned_score = kernel_density_matcher.match()
        score_result = learned_score(x)

        # Check learned score and true score align
        self.assertLessEqual(np.abs(true_score_result - score_result).mean(), 0.5)

    def test_multivariate_gmm_score(self):
        """
        Test a multivariate Gaussian mixture model with a known score function.
        """
        # Define the multivariate Gaussian mixture model (we don't want to go much
        # higher than dimension=2)
        np.random.seed(0)
        dimension = 2
        k = 10
        mus = np.random.multivariate_normal(
            np.zeros(dimension), np.eye(dimension), size=k
        )
        sigmas = np.array(
            [np.random.gamma(2.0, 1.0) * np.eye(dimension) for _ in range(k)]
        )
        mix = np.random.dirichlet(np.ones(k))
        num_points = 500
        comp = np.random.choice(k, size=num_points, p=mix)
        samples = np.array(
            [np.random.multivariate_normal(mus[c], sigmas[c]) for c in comp]
        )

        def egrad(g: csm.Callable) -> csm.Callable:
            def wrapped(x_, *rest):
                y, g_vjp = jax.vjp(lambda x__: g(x_, *rest), x_)
                (x_bar,) = g_vjp(np.ones_like(y))
                return x_bar

            return wrapped

        def true_score(x_: csm.ArrayLike) -> csm.ArrayLike:
            def logpdf(y: csm.ArrayLike) -> csm.ArrayLike:
                lpdf = 0.0
                for k_ in range(k):
                    lpdf += multivariate_normal.pdf(y, mus[k_], sigmas[k_]) * mix[k_]
                return jax.numpy.log(lpdf)

            return egrad(logpdf)(x_)

        # Define data
        coords = np.meshgrid(*[np.linspace(-7.5, 7.5) for _ in range(dimension)])
        x_stacked = np.vstack([c.ravel() for c in coords]).T
        true_score_result = true_score(x_stacked)

        # Define a kernel density matching object
        kernel_density_matcher = csm.KernelDensityMatching(
            length_scale=ck.median_heuristic(samples), kde_data=samples
        )

        # Extract the score function (this is not really learned from the data, more
        # defined within the object)
        learned_score = kernel_density_matcher.match()
        score_result = learned_score(x_stacked)

        # Check learned score and true score align
        self.assertLessEqual(np.abs(true_score_result - score_result).mean(), 0.5)


class TestSlicedScoreMatching(unittest.TestCase):
    """
    Tests related to the class SlicedScoreMatching in score_matching.py.
    """

    def test_analytic_objective_orthogonal(self) -> None:
        r"""
        Test the core objective function, analytic version.

        We consider two orthogonal vectors, ``u`` and ``v``, and a score vector of ones.
        The analytic objective is given by:

        .. math::

            v' u + 0.5 * ||s||^2

        In the case of ``v`` and ``u`` being orthogonal, this reduces to:

        .. math::

            0.5 * ||s||^2

        which equals 1.0 in the case of ``s`` being a vector of ones.
        """
        # Define data
        u = np.array([0.0, 1.0])
        v = np.array([[1.0, 0.0]])
        s = np.ones(2, dtype=float)

        # Define expected output - orthogonal u and v vectors should give back
        # half-length squared s
        expected_output = 1.0

        # Define a sliced score matching object - with the analytic objective
        sliced_score_matcher = csm.SlicedScoreMatching(
            random_generator=rademacher, use_analytic=True
        )

        # Evaluate the analytic objective function
        output = sliced_score_matcher._objective_function(v, u, s)

        # Check output matches expected
        self.assertAlmostEqual(output, expected_output, places=3)

    def test_analytic_objective(self) -> None:
        r"""
        Test the core objective function, analytic version.

        We consider the following vectors:

        .. math::

            u = [0, 1, 2]

            v = [3, 4, 5]

            s = [9, 10, 11]

        and the analytic objective

        .. math::

            v' u + 0.5 * ||s||^2

        Evaluating this gives a result of 165.0. We compare this to the general
        objective, which has the form:

        .. math::

            v' u + 0.5 * (v' s)^2

        which evaluates to 7456.0 when substituting in the given values of ``u``, ``v``
        and ``s``.
        """
        # Define data
        u = np.arange(3, dtype=float)
        v = np.arange(3, 6, dtype=float)
        s = np.arange(9, 12, dtype=float)

        # Define expected outputs
        expected_output_analytic = 165.0
        expected_output_general = 7456.0

        # Define a sliced score matching object - with the analytic objective
        sliced_score_matcher = csm.SlicedScoreMatching(
            random_generator=rademacher, use_analytic=True
        )

        # Evaluate the analytic objective function
        output = sliced_score_matcher._objective_function(v, u, s)

        # Check output matches expected
        self.assertAlmostEqual(output, expected_output_analytic, places=3)

        # Mutate the objective, and check that the result changes
        sliced_score_matcher.use_analytic = False
        output = sliced_score_matcher._objective_function(v, u, s)

        # Check output matches expected
        self.assertAlmostEqual(output, expected_output_general, places=3)

    def test_general_objective_orthogonal(self) -> None:
        r"""
        Test the core objective function, non-analytic version.

        We consider the following vectors:

        .. math::

            u = [0, 1]

            v = [1, 0]

            s = [1, 1]


        The general objective has the form:

        .. math::

            v' u + 0.5 * (v' s)^2

        We consider orthogonal vectors ``v`` and ``u``, meaning we only evaluate the
        second term to get the expected output.
        """
        # Define data - orthogonal u and v vectors should give back half squared dot
        # product of v and s
        u = np.array([0.0, 1.0])
        v = np.array([[1.0, 0.0]])
        s = np.ones(2, dtype=float)

        # Define expected outputs
        expected_output = 0.5

        # Define a sliced score matching object - with the non-analytic objective
        sliced_score_matcher = csm.SlicedScoreMatching(
            random_generator=rademacher, use_analytic=False
        )

        # Evaluate the analytic objective function
        output = sliced_score_matcher._objective_function(v, u, s)

        # Check output matches expected
        self.assertAlmostEqual(output, expected_output, places=3)

    def test_general_objective(self) -> None:
        r"""
        Test the core objective function, non-analytic version.

        We consider the following vectors:

        .. math::

            u = [0, 1, 2]

            v = [3, 4, 5]

            s = [9, 10, 11]

        The general objective has the form:

        .. math::

            v' u + 0.5 * (v' s)^2

        Evaluating this gives a result of 7456.0.
        """
        # Define data
        u = np.arange(3, dtype=float)
        v = np.arange(3, 6, dtype=float)
        s = np.arange(9, 12, dtype=float)

        # Define expected outputs
        expected_output = 7456.0

        # Define a sliced score matching object - with the non-analytic objective
        sliced_score_matcher = csm.SlicedScoreMatching(
            random_generator=rademacher, use_analytic=False
        )

        # Evaluate the analytic objective function
        output = sliced_score_matcher._objective_function(v, u, s)

        # Check output matches expected
        self.assertAlmostEqual(output, expected_output, places=3)

    def test_sliced_score_matching_loss_element_analytic(self) -> None:
        """
        Test the loss function elementwise.

        We use the analytic loss function in this example.
        """

        def score_function(y: csm.ArrayLike) -> csm.ArrayLike:
            """
            Basic score function, implicitly multivariate vector valued.

            :param y: point at which to evaluate the score function
            :return: score function (gradient of log density) evaluated at ``y``
            """
            return y**2

        # Define an arbitrary input
        x = np.array([2.0, 7.0])
        s = score_function(x)

        # Defined the Hessian (grad of score function)
        hessian = 2.0 * np.diag(x)

        # Define some arbitrary random vector
        random_vector = np.ones(2, dtype=float)

        # Define a sliced score matching object
        sliced_score_matcher = csm.SlicedScoreMatching(
            random_generator=rademacher, use_analytic=True
        )

        # Determine the expected output - using the analytic objective function tested
        # elsewhere
        expected_output = sliced_score_matcher._objective_function(
            random_vector[None, :], hessian @ random_vector, s
        )

        # Evaluate the loss element
        output = sliced_score_matcher._loss_element(x, random_vector, score_function)

        # Check output matches expected
        self.assertAlmostEqual(output, expected_output, places=3)

        # Call the loss element with a different objective function, and check that the
        # jit compilation recognises this change
        sliced_score_matcher.use_analytic = False
        output_changed_objective = sliced_score_matcher._loss_element(
            x, random_vector, score_function
        )
        self.assertNotAlmostEqual(output, output_changed_objective)

    def test_sliced_score_matching_loss_element_general(self) -> None:
        """
<<<<<<< HEAD
        Test the loss function elementwise.

        We use the non-analytic loss function in this example.
=======
        Test the loss function with vmap.
>>>>>>> 6a4486e2
        """

        def score_function(x_: csm.ArrayLike) -> csm.ArrayLike:
            """
            Basic score function, implicitly multivariate vector valued.

            :param x_: point at which to evaluate the score function
            :return: score function (gradient of log density) evaluated at ``x_``
            """
            return x_**2

        # Define an arbitrary input
        x = np.array([2.0, 7.0])
<<<<<<< HEAD
        s = score_function(x)

        # Defined the Hessian (grad of score function)
        hessian = 2.0 * np.diag(x)

        # Define some arbitrary random vector
        random_vector = np.ones(2, dtype=float)

        # Define a sliced score matching object
        sliced_score_matcher = csm.SlicedScoreMatching(
            random_generator=rademacher, use_analytic=False
        )

        # Determine the expected output
        expected_output = sliced_score_matcher._objective_function(
            random_vector, hessian @ random_vector, s
        )

        # Evaluate the loss element
        output = sliced_score_matcher._loss_element(x, random_vector, score_function)

        # Check output matches expected
        self.assertAlmostEqual(output, expected_output, places=3)

    def test_sliced_score_matching_loss(self) -> None:
        """
        Test the vmapped loss function.
        """

        def score_function(x_: csm.ArrayLike) -> csm.ArrayLike:
            """
            Basic score function, implicitly multivariate vector valued.

            :param x_: point at which to evaluate the score function
            :return: score function (gradient of log density) evaluated at ``x_``
            """
            return x_**2

        # Define an arbitrary input
        x = np.tile(np.array([2.0, 7.0]), (10, 1))

        # Define arbitrary number of random vectors, 1 per input
        random_vectors = np.ones((10, 1, 2), dtype=float)

        # Set expected output
        expected_output = np.ones((10, 1), dtype=float) * 1226.5

        # Define a sliced score matching object
        sliced_score_matcher = csm.SlicedScoreMatching(
            random_generator=rademacher, use_analytic=True
        )
        output = sliced_score_matcher._loss(score_function)(x, random_vectors)

        # Check output matches expected
        np.testing.assert_array_almost_equal(output, expected_output, decimal=3)
=======
        # Arbitrary number of inputs
        X = np.tile(x, (10, 1))
        # Arbitrary number of random variables, one per input
        V = np.ones((10, 1, 2), dtype=float)
        out = sliced_score_matching_loss(score_fn, analytic_obj)(X, V)
        ans = np.ones((10, 1), dtype=float) * 1226.5
        self.assertAlmostEqual(np.linalg.norm(out - ans), 0.0, places=3)
>>>>>>> 6a4486e2

    def test_train_step(self) -> None:
        """
        Test the basic training step.
        """
        # Define a simple linear model that we can compute the gradients for by hand
        score_network = TestNetwork(2, 2)

        # Define a sliced score matching object
        sliced_score_matcher = csm.SlicedScoreMatching(
            random_generator=rademacher,
            use_analytic=True,
            random_key=jax.random.PRNGKey(0),
        )

        # Create a train state. setting the PRNG with fixed seed means initialisation is
        # consistent for testing using SGD
        state = cn.create_train_state(
            score_network, 1e-3, 2, sgd, jax.random.PRNGKey(0)
        )

        # Jax is row-based, so we have to work with the kernel transpose
        weights = state.params["Dense_0"]["kernel"].T
        bias = state.params["Dense_0"]["bias"]

        # Define input data
        x = np.array([2.0, 7.0])
        v = np.ones((1, 2), dtype=float)
        s = weights @ x.T + bias

        # Reformat for the vector mapped input to loss
        x_to_vector_map = np.array([x])
        v_to_vector_map = np.ones((1, 1, 2), dtype=float)

        # Compute these gradients by hand
        grad_weights = jax.numpy.outer(v, v) + jax.numpy.outer(s, x)
        grad_bias = s

        weights_ = weights - 1e-3 * grad_weights
        bias_ = bias - 1e-3 * grad_bias

        state, _ = sliced_score_matcher._train_step(
            state, x_to_vector_map, v_to_vector_map
        )

        # Jax is row based, so transpose W_
        np.testing.assert_array_almost_equal(
            weights_.T, state.params["Dense_0"]["kernel"], decimal=3
        )
        np.testing.assert_array_almost_equal(
            bias_, state.params["Dense_0"]["bias"], decimal=3
        )

    def test_univariate_gaussian_score(self):
        """
        Test a simple univariate Gaussian with a known score function.
        """
        # Setup univariate Gaussian
        mu = 0.0
        std_dev = 1.0
        num_points = 500
        np.random.seed(0)
        samples = np.random.normal(mu, std_dev, size=(num_points, 1))

        def true_score(x_: csm.ArrayLike) -> csm.ArrayLike:
            return -(x_ - mu) / std_dev**2

        # Define data
        x = np.linspace(-2, 2).reshape(-1, 1)
        true_score_result = true_score(x)

        # Define a sliced score matching object
        sliced_score_matcher = csm.SlicedScoreMatching(
            random_generator=jax.random.normal,
            use_analytic=True,
            hidden_dim=32,
            num_epochs=10,
        )

        # Learn score function with noise conditioning
        learned_score = sliced_score_matcher.match(samples)
        score_result_with_noise_conditioning = learned_score(x)
        self.assertLessEqual(
            np.abs(true_score_result - score_result_with_noise_conditioning).mean(), 1.0
        )

        # Learn score function without noise conditioning
        sliced_score_matcher.noise_conditioning = False
        learned_score = sliced_score_matcher.match(samples)
        score_result_without_noise_conditioning = learned_score(x)
        self.assertLessEqual(
            np.abs(true_score_result - score_result_without_noise_conditioning).mean(),
            1.0,
        )

    def test_multivariate_gaussian_score(self) -> None:
        """
        Test a simple multivariate Gaussian with a known score function.
        """
        # Setup multivariate Gaussian
        dimension = 2
        mu = np.zeros(dimension)
        sigma_matrix = np.eye(dimension)
        lambda_matrix = np.linalg.pinv(sigma_matrix)
        num_points = 500
        np.random.seed(0)
        samples = np.random.multivariate_normal(mu, sigma_matrix, size=num_points)

        def true_score(x_: csm.ArrayLike) -> csm.ArrayLike:
            return np.array(list(map(lambda z: -lambda_matrix @ (z - mu), x_)))

        # Define data
        x, y = np.meshgrid(np.linspace(-2, 2), np.linspace(-2, 2))
        data_stacked = np.vstack([x.ravel(), y.ravel()]).T
        true_score_result = true_score(data_stacked)

        # Define a sliced score matching object
        sliced_score_matcher = csm.SlicedScoreMatching(
            random_generator=jax.random.normal,
            use_analytic=True,
            hidden_dim=32,
            num_epochs=10,
        )

        # Learn score function with noise conditioning
        learned_score = sliced_score_matcher.match(samples)
        score_result_with_noise_conditioning = learned_score(data_stacked)
        self.assertLessEqual(
            np.abs(true_score_result - score_result_with_noise_conditioning).mean(), 1.0
        )

        # Learn score function without noise conditioning
        sliced_score_matcher.noise_conditioning = False
        learned_score = sliced_score_matcher.match(samples)
        score_result_with_noise_conditioning = learned_score(data_stacked)
        self.assertLessEqual(
            np.abs(true_score_result - score_result_with_noise_conditioning).mean(), 1.0
        )

    def test_univariate_gmm_score(self):
        """
        Test a univariate Gaussian mixture model with a known score function.
        """
        # Define the univariate Gaussian mixture model
        mus = np.array([-4.0, 4.0])
        std_devs = np.array([1.0, 2.0])
        p = 0.7
        mix = np.array([1 - p, p])
        num_points = 1000
        np.random.seed(0)
        comp = np.random.binomial(1, p, size=num_points)
        samples = np.random.normal(mus[comp], std_devs[comp]).reshape(-1, 1)

<<<<<<< HEAD
        def egrad(g: csm.Callable) -> csm.Callable:
            def wrapped(x_, *rest):
                y, g_vjp = jax.vjp(lambda x__: g(x, *rest), x_)
=======
        def e_grad(g: Callable) -> Callable:
            def wrapped(x, *rest):
                y, g_vjp = jax.vjp(lambda x: g(x, *rest), x)
>>>>>>> 6a4486e2
                (x_bar,) = g_vjp(np.ones_like(y))
                return x_bar

            return wrapped

<<<<<<< HEAD
        def true_score(x_: csm.ArrayLike) -> csm.ArrayLike:
            log_pdf = lambda y: jax.numpy.log(norm.pdf(y, mus, std_devs) @ mix)
            return egrad(log_pdf)(x_)
=======
        def true_score(x: ArrayLike) -> ArrayLike:
            log_pdf = lambda y: jnp.log(norm.pdf(y, mus, std_devs) @ mix)
            return e_grad(log_pdf)(x)
>>>>>>> 6a4486e2

        # Define data
        x = np.linspace(-10, 10).reshape(-1, 1)
        true_score_result = true_score(x)

        # Define a sliced score matching object
        sliced_score_matcher = csm.SlicedScoreMatching(
            random_generator=jax.random.normal,
            use_analytic=True,
            hidden_dim=32,
            num_epochs=10,
        )

        # Learn score function with noise conditioning
        learned_score = sliced_score_matcher.match(samples)
        score_result_with_noise_conditioning = learned_score(x)
        self.assertLessEqual(
            np.abs(true_score_result - score_result_with_noise_conditioning).mean(), 1.0
        )

        # Learn score function without noise conditioning
        sliced_score_matcher.noise_conditioning = False
        learned_score = sliced_score_matcher.match(samples)
        score_result_with_noise_conditioning = learned_score(x)
        self.assertLessEqual(
            np.abs(true_score_result - score_result_with_noise_conditioning).mean(), 1.0
        )

    def test_multivariate_gmm_score(self):
        """
        Test a multivariate Gaussian mixture model with a known score function.
        """
        # Define the multivariate Gaussian mixture model (we don't want to go much
        # higher than dimension=2)
        np.random.seed(0)
        dimension = 2
        num_components = 10
        mus = np.random.multivariate_normal(
            np.zeros(dimension), np.eye(dimension), size=num_components
        )
        sigmas = np.array(
            [
                np.random.gamma(2.0, 1.0) * np.eye(dimension)
                for _ in range(num_components)
            ]
        )
        mix = np.random.dirichlet(np.ones(num_components))
        num_points = 500
        comp = np.random.choice(num_components, size=num_points, p=mix)
        samples = np.array(
            [np.random.multivariate_normal(mus[c], sigmas[c]) for c in comp]
        )

<<<<<<< HEAD
        def egrad(g: csm.Callable) -> csm.Callable:
            def wrapped(x_, *rest):
                y, g_vjp = jax.vjp(lambda x__: g(x_, *rest), x_)
=======
        def e_grad(g: Callable) -> Callable:
            def wrapped(x, *rest):
                y, g_vjp = jax.vjp(lambda x: g(x, *rest), x)
>>>>>>> 6a4486e2
                (x_bar,) = g_vjp(np.ones_like(y))
                return x_bar

            return wrapped

<<<<<<< HEAD
        def true_score(x_: csm.ArrayLike) -> csm.ArrayLike:
            def logpdf(y: csm.ArrayLike) -> csm.ArrayLike:
                lpdf = 0.0
                for component in range(num_components):
                    lpdf += (
                        multivariate_normal.pdf(y, mus[component], sigmas[component])
                        * mix[component]
                    )
                return jax.numpy.log(lpdf)

            return egrad(logpdf)(x_)

        # Define data
        coords = np.meshgrid(*[np.linspace(-7.5, 7.5) for _ in range(dimension)])
        x_stacked = np.vstack([c.ravel() for c in coords]).T
        true_score_result = true_score(x_stacked)

        # Define a sliced score matching object
        sliced_score_matcher = csm.SlicedScoreMatching(
            random_generator=jax.random.normal,
            use_analytic=True,
            hidden_dim=32,
            num_epochs=10,
        )
=======
        def true_score(x: ArrayLike) -> ArrayLike:
            def log_pdf(y: ArrayLike) -> ArrayLike:
                l_pdf = 0.0
                for k in range(K):
                    l_pdf += multivariate_normal.pdf(y, mus[k], Sigmas[k]) * mix[k]
                return jnp.log(l_pdf)

            return e_grad(log_pdf)(x)
>>>>>>> 6a4486e2

        # Learn score function with noise conditioning
        learned_score = sliced_score_matcher.match(samples)
        score_result_with_noise_conditioning = learned_score(x_stacked)
        self.assertLessEqual(
            np.abs(true_score_result - score_result_with_noise_conditioning).mean(), 1.0
        )

        # Learn score function without noise conditioning
        sliced_score_matcher.noise_conditioning = False
        learned_score = sliced_score_matcher.match(samples)
        score_result_with_noise_conditioning = learned_score(x_stacked)
        self.assertLessEqual(
            np.abs(true_score_result - score_result_with_noise_conditioning).mean(), 1.0
        )


if __name__ == "__main__":
    unittest.main()<|MERGE_RESOLUTION|>--- conflicted
+++ resolved
@@ -11,12 +11,14 @@
 # governing permissions and limitations under the License.
 
 import unittest
+from collections.abc import Callable
 
 import jax.random
 import numpy as np
 from flax import linen as nn
 from jax.random import rademacher
 from jax.scipy.stats import multivariate_normal, norm
+from jax.typing import ArrayLike
 from optax import sgd
 
 import coreax.kernel as ck
@@ -33,7 +35,7 @@
     num_output_dim: int
 
     @nn.compact
-    def __call__(self, x: csm.ArrayLike) -> csm.ArrayLike:
+    def __call__(self, x: ArrayLike) -> ArrayLike:
         x = nn.Dense(self.num_hidden_dim)(x)
         return x
 
@@ -54,7 +56,7 @@
         np.random.seed(0)
         samples = np.random.normal(mu, std_dev, size=(num_points, 1))
 
-        def true_score(x_: csm.ArrayLike) -> csm.ArrayLike:
+        def true_score(x_: ArrayLike) -> ArrayLike:
             return -(x_ - mu) / std_dev**2
 
         # Define data
@@ -87,7 +89,7 @@
         np.random.seed(0)
         samples = np.random.multivariate_normal(mu, sigma_matrix, size=num_points)
 
-        def true_score(x_: csm.ArrayLike) -> csm.ArrayLike:
+        def true_score(x_: ArrayLike) -> ArrayLike:
             return np.array(list(map(lambda z: -lambda_matrix @ (z - mu), x_)))
 
         # Define data
@@ -122,7 +124,7 @@
         comp = np.random.binomial(1, p, size=num_points)
         samples = np.random.normal(mus[comp], std_devs[comp]).reshape(-1, 1)
 
-        def egrad(g: csm.Callable) -> csm.Callable:
+        def e_grad(g: Callable) -> Callable:
             def wrapped(x_, *rest):
                 y, g_vjp = jax.vjp(lambda x__: g(x, *rest), x_)
                 (x_bar,) = g_vjp(np.ones_like(y))
@@ -130,9 +132,9 @@
 
             return wrapped
 
-        def true_score(x_: csm.ArrayLike) -> csm.ArrayLike:
+        def true_score(x_: ArrayLike) -> ArrayLike:
             log_pdf = lambda y: jax.numpy.log(norm.pdf(y, mus, std_devs) @ mix)
-            return egrad(log_pdf)(x_)
+            return e_grad(log_pdf)(x_)
 
         # Define data
         x = np.linspace(-10, 10).reshape(-1, 1)
@@ -173,7 +175,7 @@
             [np.random.multivariate_normal(mus[c], sigmas[c]) for c in comp]
         )
 
-        def egrad(g: csm.Callable) -> csm.Callable:
+        def e_grad(g: Callable) -> Callable:
             def wrapped(x_, *rest):
                 y, g_vjp = jax.vjp(lambda x__: g(x_, *rest), x_)
                 (x_bar,) = g_vjp(np.ones_like(y))
@@ -181,14 +183,14 @@
 
             return wrapped
 
-        def true_score(x_: csm.ArrayLike) -> csm.ArrayLike:
-            def logpdf(y: csm.ArrayLike) -> csm.ArrayLike:
-                lpdf = 0.0
+        def true_score(x_: ArrayLike) -> ArrayLike:
+            def log_pdf(y: ArrayLike) -> ArrayLike:
+                l_pdf = 0.0
                 for k_ in range(k):
-                    lpdf += multivariate_normal.pdf(y, mus[k_], sigmas[k_]) * mix[k_]
-                return jax.numpy.log(lpdf)
-
-            return egrad(logpdf)(x_)
+                    l_pdf += multivariate_normal.pdf(y, mus[k_], sigmas[k_]) * mix[k_]
+                return jax.numpy.log(l_pdf)
+
+            return e_grad(log_pdf)(x_)
 
         # Define data
         coords = np.meshgrid(*[np.linspace(-7.5, 7.5) for _ in range(dimension)])
@@ -402,7 +404,7 @@
         We use the analytic loss function in this example.
         """
 
-        def score_function(y: csm.ArrayLike) -> csm.ArrayLike:
+        def score_function(y: ArrayLike) -> ArrayLike:
             """
             Basic score function, implicitly multivariate vector valued.
 
@@ -448,16 +450,12 @@
 
     def test_sliced_score_matching_loss_element_general(self) -> None:
         """
-<<<<<<< HEAD
         Test the loss function elementwise.
 
         We use the non-analytic loss function in this example.
-=======
-        Test the loss function with vmap.
->>>>>>> 6a4486e2
-        """
-
-        def score_function(x_: csm.ArrayLike) -> csm.ArrayLike:
+        """
+
+        def score_function(x_: ArrayLike) -> ArrayLike:
             """
             Basic score function, implicitly multivariate vector valued.
 
@@ -468,7 +466,6 @@
 
         # Define an arbitrary input
         x = np.array([2.0, 7.0])
-<<<<<<< HEAD
         s = score_function(x)
 
         # Defined the Hessian (grad of score function)
@@ -495,10 +492,10 @@
 
     def test_sliced_score_matching_loss(self) -> None:
         """
-        Test the vmapped loss function.
-        """
-
-        def score_function(x_: csm.ArrayLike) -> csm.ArrayLike:
+        Test the loss function with vmap.
+        """
+
+        def score_function(x_: ArrayLike) -> ArrayLike:
             """
             Basic score function, implicitly multivariate vector valued.
 
@@ -524,15 +521,6 @@
 
         # Check output matches expected
         np.testing.assert_array_almost_equal(output, expected_output, decimal=3)
-=======
-        # Arbitrary number of inputs
-        X = np.tile(x, (10, 1))
-        # Arbitrary number of random variables, one per input
-        V = np.ones((10, 1, 2), dtype=float)
-        out = sliced_score_matching_loss(score_fn, analytic_obj)(X, V)
-        ans = np.ones((10, 1), dtype=float) * 1226.5
-        self.assertAlmostEqual(np.linalg.norm(out - ans), 0.0, places=3)
->>>>>>> 6a4486e2
 
     def test_train_step(self) -> None:
         """
@@ -597,7 +585,7 @@
         np.random.seed(0)
         samples = np.random.normal(mu, std_dev, size=(num_points, 1))
 
-        def true_score(x_: csm.ArrayLike) -> csm.ArrayLike:
+        def true_score(x_: ArrayLike) -> ArrayLike:
             return -(x_ - mu) / std_dev**2
 
         # Define data
@@ -641,7 +629,7 @@
         np.random.seed(0)
         samples = np.random.multivariate_normal(mu, sigma_matrix, size=num_points)
 
-        def true_score(x_: csm.ArrayLike) -> csm.ArrayLike:
+        def true_score(x_: ArrayLike) -> ArrayLike:
             return np.array(list(map(lambda z: -lambda_matrix @ (z - mu), x_)))
 
         # Define data
@@ -686,29 +674,17 @@
         comp = np.random.binomial(1, p, size=num_points)
         samples = np.random.normal(mus[comp], std_devs[comp]).reshape(-1, 1)
 
-<<<<<<< HEAD
-        def egrad(g: csm.Callable) -> csm.Callable:
+        def e_grad(g: Callable) -> Callable:
             def wrapped(x_, *rest):
                 y, g_vjp = jax.vjp(lambda x__: g(x, *rest), x_)
-=======
-        def e_grad(g: Callable) -> Callable:
-            def wrapped(x, *rest):
-                y, g_vjp = jax.vjp(lambda x: g(x, *rest), x)
->>>>>>> 6a4486e2
                 (x_bar,) = g_vjp(np.ones_like(y))
                 return x_bar
 
             return wrapped
 
-<<<<<<< HEAD
-        def true_score(x_: csm.ArrayLike) -> csm.ArrayLike:
+        def true_score(x_: ArrayLike) -> ArrayLike:
             log_pdf = lambda y: jax.numpy.log(norm.pdf(y, mus, std_devs) @ mix)
-            return egrad(log_pdf)(x_)
-=======
-        def true_score(x: ArrayLike) -> ArrayLike:
-            log_pdf = lambda y: jnp.log(norm.pdf(y, mus, std_devs) @ mix)
-            return e_grad(log_pdf)(x)
->>>>>>> 6a4486e2
+            return e_grad(log_pdf)(x_)
 
         # Define data
         x = np.linspace(-10, 10).reshape(-1, 1)
@@ -762,32 +738,25 @@
             [np.random.multivariate_normal(mus[c], sigmas[c]) for c in comp]
         )
 
-<<<<<<< HEAD
-        def egrad(g: csm.Callable) -> csm.Callable:
+        def e_grad(g: Callable) -> Callable:
             def wrapped(x_, *rest):
                 y, g_vjp = jax.vjp(lambda x__: g(x_, *rest), x_)
-=======
-        def e_grad(g: Callable) -> Callable:
-            def wrapped(x, *rest):
-                y, g_vjp = jax.vjp(lambda x: g(x, *rest), x)
->>>>>>> 6a4486e2
                 (x_bar,) = g_vjp(np.ones_like(y))
                 return x_bar
 
             return wrapped
 
-<<<<<<< HEAD
-        def true_score(x_: csm.ArrayLike) -> csm.ArrayLike:
-            def logpdf(y: csm.ArrayLike) -> csm.ArrayLike:
-                lpdf = 0.0
+        def true_score(x_: ArrayLike) -> ArrayLike:
+            def log_pdf(y: ArrayLike) -> ArrayLike:
+                l_pdf = 0.0
                 for component in range(num_components):
-                    lpdf += (
+                    l_pdf += (
                         multivariate_normal.pdf(y, mus[component], sigmas[component])
                         * mix[component]
                     )
-                return jax.numpy.log(lpdf)
-
-            return egrad(logpdf)(x_)
+                return jax.numpy.log(l_pdf)
+
+            return e_grad(log_pdf)(x_)
 
         # Define data
         coords = np.meshgrid(*[np.linspace(-7.5, 7.5) for _ in range(dimension)])
@@ -801,16 +770,6 @@
             hidden_dim=32,
             num_epochs=10,
         )
-=======
-        def true_score(x: ArrayLike) -> ArrayLike:
-            def log_pdf(y: ArrayLike) -> ArrayLike:
-                l_pdf = 0.0
-                for k in range(K):
-                    l_pdf += multivariate_normal.pdf(y, mus[k], Sigmas[k]) * mix[k]
-                return jnp.log(l_pdf)
-
-            return e_grad(log_pdf)(x)
->>>>>>> 6a4486e2
 
         # Learn score function with noise conditioning
         learned_score = sliced_score_matcher.match(samples)
