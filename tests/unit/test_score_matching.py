# © Crown Copyright GCHQ
#
# Licensed under the Apache License, Version 2.0 (the "License"); you may not use this
# file except in compliance with the License. You may obtain a copy of the License at
#
# http://www.apache.org/licenses/LICENSE-2.0
#
# Unless required by applicable law or agreed to in writing, software distributed under
# the License is distributed on an "AS IS" BASIS, WITHOUT WARRANTIES OR CONDITIONS OF
# ANY KIND, either express or implied. See the License for the specific language
# governing permissions and limitations under the License.

"""
Tests for score matching implementations.

Score matching fits models to data by ensuring the score function of the model matches
the score function of the data. The tests within this file verify that score matching
approaches used produce the expected results on simple examples.
"""

import unittest
from collections.abc import Callable

import jax.numpy as jnp
import numpy as np
from flax import linen as nn
from jax import random, vjp
from jax.scipy.stats import multivariate_normal, norm
from jax.typing import ArrayLike
from optax import sgd

import coreax.kernel
import coreax.networks
import coreax.score_matching


class SimpleNetwork(nn.Module):
    """
    A simple neural network for use in testing of sliced score matching.
    """

    num_hidden_dim: int
    num_output_dim: int

    @nn.compact
    def __call__(self, x: ArrayLike) -> ArrayLike:
        x = nn.Dense(self.num_hidden_dim)(x)
        return x


class TestKernelDensityMatching(unittest.TestCase):
    """
    Tests related to the class in ``score_matching.py``.
    """

    def test_tree_flatten(self) -> None:
        """
        Test the pytree flattens as expected.
        """
        # Setup a matching object
        kernel_density_matcher = coreax.score_matching.KernelDensityMatching(
            length_scale=0.25, kde_data=jnp.ones([2, 3])
        )

        # Flatten the pytree
        output_children, output_aux_data = kernel_density_matcher.tree_flatten()

        # Verify outputs are as expected
        self.assertEqual(len(output_children), 1)
        np.testing.assert_array_equal(output_children[0], jnp.ones([2, 3]))

        # We expect the kernel to be a SquaredExponentialKernel with output scale
        # defined such that it's a normalised (Gaussian) kernel
        self.assertListEqual(list(output_aux_data.keys()), ["kernel"])
        self.assertIsInstance(
            output_aux_data["kernel"], coreax.kernel.SquaredExponentialKernel
        )
        self.assertEqual(output_aux_data["kernel"].length_scale, 0.25)
        self.assertEqual(
            output_aux_data["kernel"].output_scale, 1.0 / (np.sqrt(2 * np.pi) * 0.25)
        )

    def test_univariate_gaussian_score(self) -> None:
        """
        Test a simple univariate Gaussian with a known score function.
        """
        # Setup univariate Gaussian
        mu = 0.0
        std_dev = 1.0
        num_data_points = 500
        generator = np.random.default_rng(1_989)
        samples = generator.normal(mu, std_dev, size=(num_data_points, 1))

        def true_score(x_: ArrayLike) -> ArrayLike:
            return -(x_ - mu) / std_dev**2

        # Define data
        x = np.linspace(-2, 2).reshape(-1, 1)
        true_score_result = true_score(x)

        # Define a kernel density matching object
        kernel_density_matcher = coreax.score_matching.KernelDensityMatching(
            length_scale=coreax.kernel.median_heuristic(samples), kde_data=samples
        )

        # Extract the score function (this is not really learned from the data, more
        # defined within the object)
        learned_score = kernel_density_matcher.match()
        score_result = learned_score(x)

        # Check learned score and true score align
        self.assertLessEqual(np.abs(true_score_result - score_result).mean(), 0.5)

    def test_univariate_gaussian_score_1d_input(self) -> None:
        """
        Test a simple univariate Gaussian with a known score function, 1D input.
        """
        # Setup univariate Gaussian
        mu = 0.0
        std_dev = 1.0
        num_points = 500
        np.random.seed(0)
        samples = np.random.normal(mu, std_dev, size=(num_points, 1))

        def true_score(x_: ArrayLike) -> ArrayLike:
            return -(x_ - mu) / std_dev**2

        # Define data and select a specific single point to test
        test_index = 20
        x = np.linspace(-2, 2).reshape(-1, 1)
        true_score_result = true_score(x[test_index, 0])

        # Define a kernel density matching object
        kernel_density_matcher = coreax.score_matching.KernelDensityMatching(
            length_scale=coreax.kernel.median_heuristic(samples), kde_data=samples
        )

        # Extract the score function (this is not really learned from the data, more
        # defined within the object)
        learned_score = kernel_density_matcher.match()
        score_result = learned_score(x[test_index, 0])

        # Check learned score and true score align
        self.assertLessEqual(np.abs(true_score_result - score_result).mean(), 0.5)

    def test_multivariate_gaussian_score(self) -> None:
        """
        Test a simple multivariate Gaussian with a known score function.
        """
        # Setup multivariate Gaussian
        dimension = 2
        mu = np.zeros(dimension)
        sigma_matrix = np.eye(dimension)
        lambda_matrix = np.linalg.pinv(sigma_matrix)
        num_data_points = 500
        generator = np.random.default_rng(1_989)
        samples = generator.multivariate_normal(mu, sigma_matrix, size=num_data_points)

        def true_score(x_: ArrayLike) -> ArrayLike:
            return np.array(list(map(lambda z: -lambda_matrix @ (z - mu), x_)))

        # Define data
        x, y = np.meshgrid(np.linspace(-2, 2), np.linspace(-2, 2))
        data_stacked = np.vstack([x.ravel(), y.ravel()]).T
        true_score_result = true_score(data_stacked)

        # Define a kernel density matching object
        kernel_density_matcher = coreax.score_matching.KernelDensityMatching(
            length_scale=coreax.kernel.median_heuristic(samples), kde_data=samples
        )

        # Extract the score function (this is not really learned from the data, more
        # defined within the object)
        learned_score = kernel_density_matcher.match()
        score_result = learned_score(data_stacked)

        # Check learned score and true score align
        self.assertLessEqual(np.abs(true_score_result - score_result).mean(), 0.75)

    def test_univariate_gmm_score(self):
        """
        Test a univariate Gaussian mixture model with a known score function.
        """
        # Define the univariate Gaussian mixture model
        mus = np.array([-4.0, 4.0])
        std_devs = np.array([1.0, 2.0])
        p = 0.7
        mix = np.array([1 - p, p])
        num_data_points = 1000
        generator = np.random.default_rng(1_989)
        comp = generator.binomial(1, p, size=num_data_points)
        samples = generator.normal(mus[comp], std_devs[comp]).reshape(-1, 1)

        def e_grad(g: Callable) -> Callable:
            def wrapped(x_, *rest):
                y, g_vjp = vjp(lambda x__: g(x__, *rest), x_)
                (x_bar,) = g_vjp(np.ones_like(y))
                return x_bar

            return wrapped

        def true_score(x_: ArrayLike) -> ArrayLike:
            def log_pdf(y_: ArrayLike) -> ArrayLike:
                return jnp.log(norm.pdf(y_, mus, std_devs) @ mix)

            return e_grad(log_pdf)(x_)

        # Define data
        x = np.linspace(-5, 5).reshape(-1, 1)
        true_score_result = true_score(x)

        # Define a kernel density matching object
        kernel_density_matcher = coreax.score_matching.KernelDensityMatching(
            length_scale=coreax.kernel.median_heuristic(samples), kde_data=samples
        )

        # Extract the score function (this is not really learned from the data, more
        # defined within the object)
        learned_score = kernel_density_matcher.match()
        score_result = learned_score(x)

        # Check learned score and true score align
        self.assertLessEqual(np.abs(true_score_result - score_result).mean(), 0.6)

    def test_multivariate_gmm_score(self):
        """
        Test a multivariate Gaussian mixture model with a known score function.
        """
        # Define the multivariate Gaussian mixture model (we don't want to go much
        # higher than dimension=2)
        dimension = 2
        k = 10
        num_data_points = 500
        generator = np.random.default_rng(0)
        mus = generator.multivariate_normal(
            np.zeros(dimension), np.eye(dimension), size=k
        )
        sigmas = np.array(
            [generator.gamma(2.0, 1.0) * np.eye(dimension) for _ in range(k)]
        )
        mix = generator.dirichlet(np.ones(k))
        comp = generator.choice(k, size=num_data_points, p=mix)
        samples = np.array(
            [generator.multivariate_normal(mus[c], sigmas[c]) for c in comp]
        )

        def e_grad(g: Callable) -> Callable:
            def wrapped(x_, *rest):
                y, g_vjp = vjp(lambda x__: g(x_, *rest), x_)
                (x_bar,) = g_vjp(np.ones_like(y))
                return x_bar

            return wrapped

        def true_score(x_: ArrayLike) -> ArrayLike:
            def log_pdf(y: ArrayLike) -> ArrayLike:
                l_pdf = 0.0
                for k_ in range(k):
                    l_pdf += multivariate_normal.pdf(y, mus[k_], sigmas[k_]) * mix[k_]
                return jnp.log(l_pdf)

            return e_grad(log_pdf)(x_)

        # Define data
        coords = np.meshgrid(*[np.linspace(-7.5, 7.5) for _ in range(dimension)])
        x_stacked = np.vstack([c.ravel() for c in coords]).T
        true_score_result = true_score(x_stacked)

        # Define a kernel density matching object
        kernel_density_matcher = coreax.score_matching.KernelDensityMatching(
            length_scale=10.0, kde_data=samples
        )

        # Extract the score function (this is not really learned from the data, more
        # defined within the object)
        learned_score = kernel_density_matcher.match()
        score_result = learned_score(x_stacked)

        # Check learned score and true score align
        self.assertLessEqual(np.abs(true_score_result - score_result).mean(), 0.5)


class TestSlicedScoreMatching(unittest.TestCase):
    """
    Tests related to the class SlicedScoreMatching in score_matching.py.
    """

    def setUp(self):
        self.random_key = random.key(0)

    def test_analytic_objective_orthogonal(self) -> None:
        r"""
        Test the core objective function, analytic version.

        We consider two orthogonal vectors, ``u`` and ``v``, and a score vector of ones.
        The analytic objective is given by:

        .. math::

            v' u + 0.5 * ||s||^2

        In the case of ``v`` and ``u`` being orthogonal, this reduces to:

        .. math::

            0.5 * ||s||^2

        which equals 1.0 in the case of ``s`` being a vector of ones.
        """
        # Define data
        u = np.array([0.0, 1.0])
        v = np.array([[1.0, 0.0]])
        s = np.ones(2, dtype=float)

        # Define expected output - orthogonal u and v vectors should give back
        # half-length squared s
        expected_output = 1.0

        # Define a sliced score matching object - with the analytic objective
        sliced_score_matcher = coreax.score_matching.SlicedScoreMatching(
            self.random_key, random_generator=random.rademacher, use_analytic=True
        )

        # Evaluate the analytic objective function
        # Disable pylint warning for protected-access as we are testing a single part of
        # the over-arching algorithm
        # pylint: disable=protected-access
        output = sliced_score_matcher._objective_function(v, u, s)
        # pylint: enable=protected-access

        # Check output matches expected
        self.assertAlmostEqual(output, expected_output, places=3)

    def test_analytic_objective(self) -> None:
        r"""
        Test the core objective function, analytic version.

        We consider the following vectors:

        .. math::

            u = [0, 1, 2]

            v = [3, 4, 5]

            s = [9, 10, 11]

        and the analytic objective

        .. math::

            v' u + 0.5 * ||s||^2

        Evaluating this gives a result of 165.0. We compare this to the general
        objective, which has the form:

        .. math::

            v' u + 0.5 * (v' s)^2

        which evaluates to 7456.0 when substituting in the given values of ``u``, ``v``
        and ``s``.
        """
        # Define data
        u = np.arange(3, dtype=float)
        v = np.arange(3, 6, dtype=float)
        s = np.arange(9, 12, dtype=float)

        # Define expected outputs
        expected_output_analytic = 165.0
        expected_output_general = 7456.0

        # Define a sliced score matching object - with the analytic objective
        sliced_score_matcher = coreax.score_matching.SlicedScoreMatching(
            self.random_key, random_generator=random.rademacher, use_analytic=True
        )

        # Evaluate the analytic objective function
        # Disable pylint warning for protected-access as we are testing a single part of
        # the over-arching algorithm
        # pylint: disable=protected-access
        output = sliced_score_matcher._objective_function(v, u, s)
        # pylint: enable=protected-access

        # Check output matches expected
        self.assertAlmostEqual(output, expected_output_analytic, places=3)

        # Mutate the objective, and check that the result changes
        sliced_score_matcher.use_analytic = False
        # Disable pylint warning for protected-access as we are testing a single part of
        # the over-arching algorithm
        # pylint: disable=protected-access
        output = sliced_score_matcher._objective_function(v, u, s)
        # pylint: enable=protected-access

        # Check output matches expected
        self.assertAlmostEqual(output, expected_output_general, places=3)

    def test_general_objective_orthogonal(self) -> None:
        r"""
        Test the core objective function, non-analytic version.

        We consider the following vectors:

        .. math::

            u = [0, 1]

            v = [1, 0]

            s = [1, 1]


        The general objective has the form:

        .. math::

            v' u + 0.5 * (v' s)^2

        We consider orthogonal vectors ``v`` and ``u``, meaning we only evaluate the
        second term to get the expected output.
        """
        # Define data - orthogonal u and v vectors should give back half squared dot
        # product of v and s
        u = np.array([0.0, 1.0])
        v = np.array([[1.0, 0.0]])
        s = np.ones(2, dtype=float)

        # Define expected outputs
        expected_output = 0.5

        # Define a sliced score matching object - with the non-analytic objective
        sliced_score_matcher = coreax.score_matching.SlicedScoreMatching(
            self.random_key, random_generator=random.rademacher, use_analytic=False
        )

        # Evaluate the analytic objective function
        # Disable pylint warning for protected-access as we are testing a single part of
        # the over-arching algorithm
        # pylint: disable=protected-access
        output = sliced_score_matcher._objective_function(v, u, s)
        # pylint: enable=protected-access

        # Check output matches expected
        self.assertAlmostEqual(output, expected_output, places=3)

    def test_general_objective(self) -> None:
        r"""
        Test the core objective function, non-analytic version.

        We consider the following vectors:

        .. math::

            u = [0, 1, 2]

            v = [3, 4, 5]

            s = [9, 10, 11]

        The general objective has the form:

        .. math::

            v' u + 0.5 * (v' s)^2

        Evaluating this gives a result of 7456.0.
        """
        # Define data
        u = np.arange(3, dtype=float)
        v = np.arange(3, 6, dtype=float)
        s = np.arange(9, 12, dtype=float)

        # Define expected outputs
        expected_output = 7456.0

        # Define a sliced score matching object - with the non-analytic objective
        sliced_score_matcher = coreax.score_matching.SlicedScoreMatching(
            self.random_key, random_generator=random.rademacher, use_analytic=False
        )

        # Evaluate the analytic objective function
        # Disable pylint warning for protected-access as we are testing a single part of
        # the over-arching algorithm
        # pylint: disable=protected-access
        output = sliced_score_matcher._objective_function(v, u, s)
        # pylint: enable=protected-access

        # Check output matches expected
        self.assertAlmostEqual(output, expected_output, places=3)

    def test_sliced_score_matching_loss_element_analytic(self) -> None:
        """
        Test the loss function elementwise.

        We use the analytic loss function in this example.
        """

        def score_function(y: ArrayLike) -> ArrayLike:
            """
            Score function, implicitly multivariate vector valued.

            :param y: point at which to evaluate the score function
            :return: score function (gradient of log density) evaluated at ``y``
            """
            return y**2

        # Define an arbitrary input
        x = np.array([2.0, 7.0])
        s = score_function(x)

        # Defined the Hessian (grad of score function)
        hessian = 2.0 * np.diag(x)

        # Define some arbitrary random vector
        random_vector = np.ones(2, dtype=float)

        # Define a sliced score matching object
        sliced_score_matcher = coreax.score_matching.SlicedScoreMatching(
            self.random_key, random_generator=random.rademacher, use_analytic=True
        )

        # Determine the expected output - using the analytic objective function tested
        # elsewhere
        # Disable pylint warning for protected-access as we are testing a single part of
        # the over-arching algorithm
        # pylint: disable=protected-access
        expected_output = sliced_score_matcher._objective_function(
            random_vector[None, :], hessian @ random_vector, s
        )

        # Evaluate the loss element
        output = sliced_score_matcher._loss_element(x, random_vector, score_function)
        # pylint: enable=protected-access

        # Check output matches expected
        self.assertAlmostEqual(output, expected_output, places=3)

        # Call the loss element with a different objective function, and check that the
        # JIT compilation recognises this change
        sliced_score_matcher.use_analytic = False
        # Disable pylint warning for protected-access as we are testing a single part of
        # the over-arching algorithm
        # pylint: disable=protected-access
        output_changed_objective = sliced_score_matcher._loss_element(
            x, random_vector, score_function
        )
        # pylint: enable=protected-access
        self.assertNotAlmostEqual(output, output_changed_objective)

    def test_sliced_score_matching_loss_element_general(self) -> None:
        """
        Test the loss function elementwise.

        We use the non-analytic loss function in this example.
        """

        def score_function(x_: ArrayLike) -> ArrayLike:
            """
            Score function, implicitly multivariate vector valued.

            :param x_: point at which to evaluate the score function
            :return: score function (gradient of log density) evaluated at ``x_``
            """
            return x_**2

        # Define an arbitrary input
        x = np.array([2.0, 7.0])
        s = score_function(x)

        # Defined the Hessian (grad of score function)
        hessian = 2.0 * np.diag(x)

        # Define some arbitrary random vector
        random_vector = np.ones(2, dtype=float)

        # Define a sliced score matching object
        sliced_score_matcher = coreax.score_matching.SlicedScoreMatching(
            self.random_key, random_generator=random.rademacher, use_analytic=False
        )

        # Determine the expected output
        # Disable pylint warning for protected-access as we are testing a single part of
        # the over-arching algorithm
        # pylint: disable=protected-access
        expected_output = sliced_score_matcher._objective_function(
            random_vector, hessian @ random_vector, s
        )

        # Evaluate the loss element
        output = sliced_score_matcher._loss_element(x, random_vector, score_function)
        # pylint: enable=protected-access

        # Check output matches expected
        self.assertAlmostEqual(output, expected_output, places=3)

    def test_sliced_score_matching_loss(self) -> None:
        """
        Test the loss function with vmap.
        """

        def score_function(x_: ArrayLike) -> ArrayLike:
            """
            Score function, implicitly multivariate vector valued.

            :param x_: point at which to evaluate the score function
            :return: score function (gradient of log density) evaluated at ``x_``
            """
            return x_**2

        # Define an arbitrary input
        x = np.tile(np.array([2.0, 7.0]), (10, 1))

        # Define arbitrary number of random vectors, 1 per input
        random_vectors = np.ones((10, 1, 2), dtype=float)

        # Set expected output
        expected_output = np.ones((10, 1), dtype=float) * 1226.5

        # Define a sliced score matching object
        sliced_score_matcher = coreax.score_matching.SlicedScoreMatching(
            self.random_key, random_generator=random.rademacher, use_analytic=True
        )
        # Disable pylint warning for protected-access as we are testing a single part of
        # the over-arching algorithm
        # pylint: disable=protected-access
        output = sliced_score_matcher._loss(score_function)(x, random_vectors)
        # pylint: enable=protected-access

        # Check output matches expected
        np.testing.assert_array_almost_equal(output, expected_output, decimal=3)

    def test_train_step(self) -> None:
        """
        Test the basic training step.
        """
        # Define a simple linear model that we can compute the gradients for by hand
        score_network = SimpleNetwork(2, 2)
        score_key, state_key = random.split(self.random_key)

        # Define a sliced score matching object
        sliced_score_matcher = coreax.score_matching.SlicedScoreMatching(
            score_key,
            random_generator=random.rademacher,
            use_analytic=True,
        )

        # Create a train state. setting the PRNG with fixed seed means initialisation is
        # consistent for testing using SGD
        state = coreax.networks.create_train_state(
            state_key, score_network, 1e-3, 2, sgd
        )

        # Jax is row-based, so we have to work with the kernel transpose
        # Disable pylint warning for unsubscriptable-object as we are able to
        # subscript this and use this for testing purposes only
        # pylint: disable=unsubscriptable-object
        weights = state.params["Dense_0"]["kernel"].T
        bias = state.params["Dense_0"]["bias"]
        # pylint: enable=unsubscriptable-object

        # Define input data
        x = np.array([2.0, 7.0])
        v = np.ones((1, 2), dtype=float)
        s = weights @ x.T + bias

        # Reformat for the vector mapped input to loss
        x_to_vector_map = np.array([x])
        v_to_vector_map = np.ones((1, 1, 2), dtype=float)

        # Compute these gradients by hand
        grad_weights = jnp.outer(v, v) + jnp.outer(s, x)
        grad_bias = s

        weights_ = weights - 1e-3 * grad_weights
        bias_ = bias - 1e-3 * grad_bias

        # Disable pylint warning for protected-access as we are testing a single part of
        # the over-arching algorithm
        # pylint: disable=protected-access
        state, _ = sliced_score_matcher._train_step(
            state, x_to_vector_map, v_to_vector_map
        )
        # pylint: enable=protected-access

        # Jax is row based, so transpose W_
        np.testing.assert_array_almost_equal(
            state.params["Dense_0"]["kernel"], weights_.T, decimal=3
        )
        np.testing.assert_array_almost_equal(
            state.params["Dense_0"]["bias"], bias_, decimal=3
        )

    def test_univariate_gaussian_score(self):
        """
        Test a simple univariate Gaussian with a known score function.
        """
        # Setup univariate Gaussian
        mu = 0.0
        std_dev = 1.0
        num_data_points = 500
        generator = np.random.default_rng(1_989)
        samples = generator.normal(mu, std_dev, size=(num_data_points, 1))

        def true_score(x_: ArrayLike) -> ArrayLike:
            return -(x_ - mu) / std_dev**2

        # Define data
        x = np.linspace(-2, 2).reshape(-1, 1)
        true_score_result = true_score(x)

        # Define a sliced score matching object
        score_key, _ = random.split(self.random_key)
        sliced_score_matcher = coreax.score_matching.SlicedScoreMatching(
            score_key,
            random_generator=random.rademacher,
            use_analytic=True,
        )

        # Extract the score function
        learned_score = sliced_score_matcher.match(samples)
        score_result = learned_score(x)

        # Check learned score and true score align
        self.assertLessEqual(np.abs(true_score_result - score_result).mean(), 0.5)

    def test_multivariate_gaussian_score(self) -> None:
        """
        Test a simple multivariate Gaussian with a known score function.
        """
        # Setup multivariate Gaussian
        dimension = 2
        mu = np.zeros(dimension)
        sigma_matrix = np.eye(dimension)
        lambda_matrix = np.linalg.pinv(sigma_matrix)
        num_data_points = 500
        generator = np.random.default_rng(1_989)
        samples = generator.multivariate_normal(mu, sigma_matrix, size=num_data_points)

        def true_score(x_: ArrayLike) -> ArrayLike:
            return np.array(list(map(lambda z: -lambda_matrix @ (z - mu), x_)))

        # Define data
        x, y = np.meshgrid(np.linspace(-2, 2), np.linspace(-2, 2))
        data_stacked = np.vstack([x.ravel(), y.ravel()]).T
        true_score_result = true_score(data_stacked)

        # Define a sliced score matching object
        score_key, _ = random.split(self.random_key)
        sliced_score_matcher = coreax.score_matching.SlicedScoreMatching(
            score_key,
            random_generator=random.rademacher,
            use_analytic=True,
        )

        # Extract the score function
        learned_score = sliced_score_matcher.match(samples)
        score_result = learned_score(data_stacked)

        # Check learned score and true score align
        self.assertLessEqual(np.abs(true_score_result - score_result).mean(), 0.75)

    def test_univariate_gmm_score(self):
        """
        Test a univariate Gaussian mixture model with a known score function.
        """
        # Define the univariate Gaussian mixture model
        mus = np.array([-4.0, 4.0])
        std_devs = np.array([1.0, 2.0])
        p = 0.7
        mix = np.array([1 - p, p])
        num_data_points = 1000
        generator = np.random.default_rng(1_989)
        comp = generator.binomial(1, p, size=num_data_points)
        samples = generator.normal(mus[comp], std_devs[comp]).reshape(-1, 1)

        def e_grad(g: Callable) -> Callable:
            def wrapped(x_, *rest):
                y, g_vjp = vjp(lambda x__: g(x__, *rest), x_)
                (x_bar,) = g_vjp(np.ones_like(y))
                return x_bar

            return wrapped

        def true_score(x_: ArrayLike) -> ArrayLike:
            def log_pdf(y_: ArrayLike) -> ArrayLike:
                return jnp.log(norm.pdf(y_, mus, std_devs) @ mix)

            return e_grad(log_pdf)(x_)

        # Define data
        x = np.linspace(-5, 5).reshape(-1, 1)
        true_score_result = true_score(x)

        # Define a sliced score matching object
        score_key, _ = random.split(self.random_key)
        sliced_score_matcher = coreax.score_matching.SlicedScoreMatching(
            score_key,
            random_generator=random.rademacher,
            use_analytic=True,
            num_epochs=50,
        )

        # Extract the score function
        learned_score = sliced_score_matcher.match(samples)
        score_result = learned_score(x)

        # Check learned score and true score align
        self.assertLessEqual(np.abs(true_score_result - score_result).mean(), 0.5)

    def test_multivariate_gmm_score(self):
        """
        Test a multivariate Gaussian mixture model with a known score function.
        """
        # Define the multivariate Gaussian mixture model (we don't want to go much
        # higher than dimension=2)
        dimension = 2
        k = 10
        num_data_points = 500
        generator = np.random.default_rng(0)
        mus = generator.multivariate_normal(
            np.zeros(dimension), np.eye(dimension), size=k
        )
        sigmas = np.array(
            [generator.gamma(2.0, 1.0) * np.eye(dimension) for _ in range(k)]
        )
        mix = generator.dirichlet(np.ones(k))
        comp = generator.choice(k, size=num_data_points, p=mix)
        samples = np.array(
            [generator.multivariate_normal(mus[c], sigmas[c]) for c in comp]
        )

        def e_grad(g: Callable) -> Callable:
            def wrapped(x_, *rest):
                y, g_vjp = vjp(lambda x__: g(x__, *rest), x_)
                (x_bar,) = g_vjp(np.ones_like(y))
                return x_bar

            return wrapped

        def true_score(x_: ArrayLike) -> ArrayLike:
            def log_pdf(y: ArrayLike) -> ArrayLike:
                l_pdf = 0.0
                for k_ in range(k):
                    l_pdf += multivariate_normal.pdf(y, mus[k_], sigmas[k_]) * mix[k_]
                return jnp.log(l_pdf)

            return e_grad(log_pdf)(x_)

        # Define data
        coords = np.meshgrid(*[np.linspace(-7.5, 7.5) for _ in range(dimension)])
        x_stacked = np.vstack([c.ravel() for c in coords]).T
        true_score_result = true_score(x_stacked)

        # Define a sliced score matching object
        score_key, _ = random.split(self.random_key)
        sliced_score_matcher = coreax.score_matching.SlicedScoreMatching(
            score_key,
            random_generator=random.rademacher,
            use_analytic=True,
            num_epochs=50,
        )

        # Extract the score function
        learned_score = sliced_score_matcher.match(samples)
        score_result = learned_score(x_stacked)

        # Check learned score and true score align
        self.assertLessEqual(np.abs(true_score_result - score_result).mean(), 0.75)

<<<<<<< HEAD
    # pylint: enable=too-many-locals

    def test_sliced_score_matching_unexpected_num_random_vectors(self):
        """
        Test how SlicedScoreMatching handles unexpected inputs for num_random_vectors.
        """
        # Define example data
        mu = 0.0
        std_dev = 1.0
        num_data_points = 500
        generator = np.random.default_rng(1_989)
        samples = generator.normal(mu, std_dev, size=(num_data_points, 1))

        # Define a sliced score matching object with num_random_vectors set to 0. This
        # should get capped to a minimum of 1
        score_key, _ = random.split(self.random_key)
        sliced_score_matcher = coreax.score_matching.SlicedScoreMatching(
            score_key,
            random_generator=random.rademacher,
            num_random_vectors=0,
            num_epochs=1,
            num_noise_models=1,
        )
        self.assertEqual(sliced_score_matcher.num_random_vectors, 1)

        # Define a sliced score matching object with num_random_vectors set to -4. This
        # should get capped to a minimum of 1
        score_key, _ = random.split(self.random_key)
        sliced_score_matcher = coreax.score_matching.SlicedScoreMatching(
            score_key,
            random_generator=random.rademacher,
            num_random_vectors=-4,
            num_epochs=1,
            num_noise_models=1,
        )
        self.assertEqual(sliced_score_matcher.num_random_vectors, 1)

        # Define a sliced score matching object with num_random_vectors set to a float.
        # This should give rise to an error when indexing arrays with a float.
        score_key, _ = random.split(self.random_key)
        sliced_score_matcher = coreax.score_matching.SlicedScoreMatching(
            score_key,
            random_generator=random.rademacher,
            num_random_vectors=1.0,
            num_epochs=1,
            num_noise_models=1,
        )
        with self.assertRaises(ValueError) as error_raised:
            sliced_score_matcher.match(samples)

        self.assertEqual(
            error_raised.exception.args[0],
            "num_random_vectors must be an integer",
        )

    def test_sliced_score_matching_unexpected_num_epochs(self):
        """
        Test how SlicedScoreMatching handles unexpected inputs for num_epochs.
        """
        # Define example data
        mu = 0.0
        std_dev = 1.0
        num_data_points = 500
        generator = np.random.default_rng(1_989)
        samples = generator.normal(mu, std_dev, size=(num_data_points, 1))

        # Define a sliced score matching object with num_epochs set to 0. This should
        # just give a randomly initialised neural network.
        score_key, _ = random.split(self.random_key)
        sliced_score_matcher = coreax.score_matching.SlicedScoreMatching(
            score_key,
            random_generator=random.rademacher,
            num_epochs=0,
        )
        learned_score = sliced_score_matcher.match(samples)
        self.assertEqual(len(learned_score(samples)), num_data_points)

        # Define a sliced score matching object with num_epochs set to -5. This should
        # raise an error as we try to create an array with a negative dimension.
        score_key, _ = random.split(self.random_key)
        sliced_score_matcher = coreax.score_matching.SlicedScoreMatching(
            score_key,
            random_generator=random.rademacher,
            num_epochs=-5,
        )
        with self.assertRaises(ValueError) as error_raised:
            sliced_score_matcher.match(samples)

        self.assertEqual(
            error_raised.exception.args[0],
            "num_epochs must be a positive integer",
        )

        # Define a sliced score matching object with num_epochs set to a float. This
        # should raise an error as we try to create an array with a non-integer
        # dimension.
        score_key, _ = random.split(self.random_key)
        sliced_score_matcher = coreax.score_matching.SlicedScoreMatching(
            score_key,
            random_generator=random.rademacher,
            num_epochs=5.0,
        )
        with self.assertRaises(TypeError) as error_raised:
            sliced_score_matcher.match(samples)

        self.assertEqual(
            error_raised.exception.args[0],
            "num_epochs must be a positive integer",
        )

    def test_sliced_score_matching_unexpected_batch_size(self):
        """
        Test how SlicedScoreMatching handles unexpected inputs for batch_size.
        """
        # Define example data
        mu = 0.0
        std_dev = 1.0
        num_data_points = 500
        generator = np.random.default_rng(1_989)
        samples = generator.normal(mu, std_dev, size=(num_data_points, 1))

        # Define a sliced score matching object with batch_size set to 0. This should
        # just give a randomly initialised neural network that has not been updated.
        score_key, _ = random.split(self.random_key)
        sliced_score_matcher = coreax.score_matching.SlicedScoreMatching(
            score_key,
            random_generator=random.rademacher,
            num_epochs=1,
            batch_size=0,
        )
        learned_score = sliced_score_matcher.match(samples)
        self.assertEqual(len(learned_score(samples)), num_data_points)

        # Define a sliced score matching object with batch_size set to -5. This should
        # raise an error as we try to create an array with a negative dimension.
        score_key, _ = random.split(self.random_key)
        sliced_score_matcher = coreax.score_matching.SlicedScoreMatching(
            score_key,
            random_generator=random.rademacher,
            num_epochs=1,
            batch_size=-5,
        )
        with self.assertRaises(ValueError) as error_raised:
            sliced_score_matcher.match(samples)

        self.assertEqual(
            error_raised.exception.args[0],
            "batch_size must be a positive integer",
        )

        # Define a sliced score matching object with batch_size set to a float. This
        # should raise an error as we try to create an array with a non-integer
        # dimension.
        score_key, _ = random.split(self.random_key)
        sliced_score_matcher = coreax.score_matching.SlicedScoreMatching(
            score_key,
            random_generator=random.rademacher,
            num_epochs=1,
            batch_size=5.0,
        )
        with self.assertRaises(TypeError) as error_raised:
            sliced_score_matcher.match(samples)

        self.assertEqual(
            error_raised.exception.args[0],
            "batch_size must be a positive integer",
        )

    def test_sliced_score_matching_unexpected_num_noise_models(self):
        """
        Test how SlicedScoreMatching handles unexpected inputs for num_noise_models.
        """
        # Define example data
        mu = 0.0
        std_dev = 1.0
        num_data_points = 500
        generator = np.random.default_rng(1_989)
        samples = generator.normal(mu, std_dev, size=(num_data_points, 1))

        # Define a sliced score matching object with num_noise_models set to 0. This
        # should get capped at 1 to allow the code to function.
        score_key, _ = random.split(self.random_key)
        sliced_score_matcher = coreax.score_matching.SlicedScoreMatching(
            score_key,
            random_generator=random.rademacher,
            num_epochs=1,
            num_noise_models=0,
        )
        self.assertEqual(sliced_score_matcher.num_noise_models, 1)

        # Define a sliced score matching object with num_noise_models set to -5. This
        # should get capped at 1 to allow the code to function.
        score_key, _ = random.split(self.random_key)
        sliced_score_matcher = coreax.score_matching.SlicedScoreMatching(
            score_key,
            random_generator=random.rademacher,
            num_epochs=1,
            num_noise_models=-5,
        )
        self.assertEqual(sliced_score_matcher.num_noise_models, 1)

        # Define a sliced score matching object with num_noise_models set to a float.
        # This should raise an error as we try to create an array with a non-integer
        # dimension - but hte internal JAX error is human-readable and the full text
        # highlights the variable in question.
        score_key, _ = random.split(self.random_key)
        sliced_score_matcher = coreax.score_matching.SlicedScoreMatching(
            score_key,
            random_generator=random.rademacher,
            num_epochs=1,
            num_noise_models=5.0,
        )
        with self.assertRaises(TypeError) as error_raised:
            sliced_score_matcher.match(samples)

        # cSpell:disable
        self.assertEqual(
            error_raised.exception.args[0],
            "lower and upper arguments to fori_loop must have equal types, got "
            "int32 and float32",
        )
        # cSpell:enable

=======
>>>>>>> 45803095

if __name__ == "__main__":
    unittest.main()<|MERGE_RESOLUTION|>--- conflicted
+++ resolved
@@ -868,9 +868,6 @@
         # Check learned score and true score align
         self.assertLessEqual(np.abs(true_score_result - score_result).mean(), 0.75)
 
-<<<<<<< HEAD
-    # pylint: enable=too-many-locals
-
     def test_sliced_score_matching_unexpected_num_random_vectors(self):
         """
         Test how SlicedScoreMatching handles unexpected inputs for num_random_vectors.
@@ -1092,8 +1089,6 @@
         )
         # cSpell:enable
 
-=======
->>>>>>> 45803095
 
 if __name__ == "__main__":
     unittest.main()