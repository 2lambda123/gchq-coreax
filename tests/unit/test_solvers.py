# © Crown Copyright GCHQ
#
# Licensed under the Apache License, Version 2.0 (the "License");
# you may not use this file except in compliance with the License.
# You may obtain a copy of the License at
#
# http://www.apache.org/licenses/LICENSE-2.0
#
# Unless required by applicable law or agreed to in writing, software
# distributed under the License is distributed on an "AS IS" BASIS,
# WITHOUT WARRANTIES OR CONDITIONS OF ANY KIND, either express or implied.
# See the License for the specific language governing permissions and
# limitations under the License.

"""Test all solvers in :module:`coreax.solvers`."""

import re
from abc import abstractmethod
from collections.abc import Callable
from contextlib import AbstractContextManager
from contextlib import nullcontext as does_not_raise
from typing import NamedTuple, Optional, Union, cast
from unittest.mock import MagicMock

import equinox as eqx
import jax
import jax.numpy as jnp
import jax.random as jr
import jax.tree_util as jtu
import numpy as np
import pytest
from typing_extensions import override

from coreax.coreset import Coreset, Coresubset
from coreax.data import Data, SupervisedData
from coreax.inverses import (
    LeastSquareApproximator,
    RandomisedEigendecompositionApproximator,
)
from coreax.kernel import (
    Kernel,
    PCIMQKernel,
    SquaredExponentialKernel,
)
from coreax.solvers import (
    ConditionalKernelHerding,
<<<<<<< HEAD
    JointKernelHerding,
=======
    JointRPCholesky,
>>>>>>> 96bc1565
    KernelHerding,
    MapReduce,
    RandomSample,
    RPCholesky,
    Solver,
    SteinThinning,
)
from coreax.solvers.base import (
    ExplicitSizeSolver,
    PaddingInvariantSolver,
    RefinementSolver,
)
from coreax.solvers.coresubset import (
    ConditionalKernelHerdingState,
    HerdingState,
    RPCholeskyState,
)
from coreax.util import KeyArrayLike, tree_zero_pad_leading_axis


class _ReduceProblem(NamedTuple):
    dataset: Data
    solver: Solver
    expected_coreset: Optional[Coreset] = None


class _SupervisedReduceProblem(NamedTuple):
    dataset: SupervisedData
    solver: Solver
    expected_coreset: Optional[Coreset] = None


class _RefineProblem(NamedTuple):
    initial_coresubset: Coresubset
    solver: RefinementSolver
    expected_coresubset: Optional[Coresubset] = None


class SolverTest:
    """Base tests for all children of :class:`coreax.solvers.Solver`."""

    random_key: KeyArrayLike = jr.key(2_024)
    shape: tuple[int, int] = (128, 10)

    @abstractmethod
    def solver_factory(self) -> Union[type[Solver], jtu.Partial]:
        """
        Pytest fixture that returns a partially applied solver initialiser.

        Partial application allows us to modify the init kwargs/args inside the tests.
        """

    @pytest.fixture(scope="class")
    def reduce_problem(
        self,
        request: pytest.FixtureRequest,
        solver_factory: Union[type[Solver], jtu.Partial],
    ) -> _ReduceProblem:
        """
        Pytest fixture that returns a problem dataset and the expected coreset.

        An expected coreset of 'None' implies the expected coreset for this solver and
        dataset combination is unknown.
        """
        del request
        dataset = jr.uniform(self.random_key, self.shape)
        solver = solver_factory()
        expected_coreset = None
        return _ReduceProblem(Data(dataset), solver, expected_coreset)

    def check_solution_invariants(
        self, coreset: Coreset, problem: Union[_RefineProblem, _ReduceProblem]
    ) -> None:
        """
        Check that a coreset obeys certain expected invariant properties.

        1. Check 'coreset.pre_coreset_data' is equal to 'dataset'
        2. Check 'coreset' is equal to 'expected_coreset' (if expected is not 'None')
        3. If 'isinstance(coreset, Coresubset)', check coreset is a subset of 'dataset'
        4. If 'not hasattr(solver, random_key))', check that the
            addition of zero weighted data-points to the leading axis of the input
            'dataset' does not modify the resulting coreset when the solver is a
            'PaddingInvariantSolver'.
        """
        dataset, _, expected_coreset = problem
        if isinstance(problem, _RefineProblem):
            dataset = problem.initial_coresubset.pre_coreset_data
        assert eqx.tree_equal(coreset.pre_coreset_data, dataset)
        if expected_coreset is not None:
            assert isinstance(coreset, type(expected_coreset))
            assert eqx.tree_equal(coreset, expected_coreset)
        if isinstance(coreset, Coresubset):
            membership = jtu.tree_map(jnp.isin, coreset.coreset, dataset)
            all_membership = jtu.tree_map(jnp.all, membership)
            assert jtu.tree_all(all_membership)
        if isinstance(problem.solver, PaddingInvariantSolver):
            padded_dataset = tree_zero_pad_leading_axis(dataset, len(dataset))
            if isinstance(problem, _RefineProblem):
                padded_initial_coreset = eqx.tree_at(
                    lambda x: x.pre_coreset_data,
                    problem.initial_coresubset,
                    padded_dataset,
                )
                coreset_from_padded, _ = problem.solver.refine(padded_initial_coreset)
            else:
                coreset_from_padded, _ = problem.solver.reduce(padded_dataset)
            assert eqx.tree_equal(coreset_from_padded.coreset, coreset.coreset)

    @pytest.mark.parametrize("use_cached_state", (False, True))
    def test_reduce(
        self,
        jit_variant: Callable[[Callable], Callable],
        reduce_problem: _ReduceProblem,
        use_cached_state: bool,
    ) -> None:
        """
        Check 'reduce' raises no errors and is resultant 'solver_state' invariant.

        By resultant 'solver_state' invariant we mean the following procedure succeeds:
        1. Call 'reduce' with the default 'solver_state' to get the resultant state
        2. Call 'reduce' again, this time passing the 'solver_state' from the previous
            run, and keeping all other arguments the same.
        3. Check the two calls to 'reduce' yield that same result.
        """
        dataset, solver, _ = reduce_problem
        coreset, state = jit_variant(solver.reduce)(dataset)
        if use_cached_state:
            coreset_with_state, recycled_state = solver.reduce(dataset, state)
            assert eqx.tree_equal(recycled_state, state)
            assert eqx.tree_equal(coreset_with_state, coreset)
        self.check_solution_invariants(coreset, reduce_problem)


class RefinementSolverTest(SolverTest):
    """Test cases for coresubset solvers that provide a 'refine' method."""

    @pytest.fixture(
        params=[
            "well-sized",
            "under-sized",
            "over-sized",
            "random",
            "random-zero-weights",
        ],
        scope="class",
    )
    def refine_problem(
        self, request: pytest.FixtureRequest, reduce_problem: _ReduceProblem
    ) -> _RefineProblem:
        """
        Pytest fixture that returns a problem dataset and the expected coreset.

        An expected coreset of 'None' implies the expected coreset for this solver and
        dataset combination is unknown.

        We expect the '{well,under,over}-sized' and the 'random-zero-weights' cases to
        return the same result as a call to 'reduce'. The 'random' case we only expect
        to pass without raising an error.
        """
        dataset, solver, expected_coreset = reduce_problem
        indices_key, weights_key = jr.split(self.random_key)
        solver = cast(KernelHerding, solver)
        coreset_size = min(len(dataset), solver.coreset_size)
        # We expect 'refine' to produce the same result as 'reduce' when the initial
        # coresubset has all its indices equal to zero.
        expected_coresubset = None
        if expected_coreset is None:
            expected_coresubset, _ = solver.reduce(dataset)
        elif isinstance(expected_coreset, Coresubset):
            expected_coresubset = expected_coreset
        if request.param == "well-sized":
            indices = Data(jnp.zeros(coreset_size, jnp.int32), 0)
        elif request.param == "under-sized":
            indices = Data(jnp.zeros(coreset_size - 1, jnp.int32), 0)
        elif request.param == "over-sized":
            indices = Data(jnp.zeros(coreset_size + 1, jnp.int32), 0)
        elif request.param == "random":
            random_indices = jr.choice(indices_key, len(dataset), (coreset_size,))
            random_weights = jr.uniform(weights_key, (coreset_size,))
            indices = Data(random_indices, random_weights)
            expected_coresubset = None
        elif request.param == "random-zero-weights":
            random_indices = jr.choice(indices_key, len(dataset), (coreset_size,))
            indices = Data(random_indices, 0)
        else:
            raise ValueError("Invalid fixture parametrization")
        initial_coresubset = Coresubset(indices, dataset)
        return _RefineProblem(initial_coresubset, solver, expected_coresubset)

    @pytest.mark.parametrize("use_cached_state", (False, True))
    def test_refine(
        self,
        jit_variant: Callable[[Callable], Callable],
        refine_problem: _RefineProblem,
        use_cached_state: bool,
    ) -> None:
        """
        Check 'refine' raises no errors and is resultant 'solver_state' invariant.

        By resultant 'solver_state' invariant we mean the following procedure succeeds:
        1. Call 'reduce' with the default 'solver_state' to get the initial coresubset
        2. Call 'refine' with the default 'solver_state' to get the resultant state
        3. Call 'refine' again, this time passing the 'solver_state' from the previous
            run, and keeping all other arguments the same.
        4. Check the two calls to 'refine' yield that same result.
        """
        initial_coresubset, solver, _ = refine_problem
        coresubset, state = jit_variant(solver.refine)(initial_coresubset)
        if use_cached_state:
            coresubset_cached_state, recycled_state = solver.refine(
                initial_coresubset, state
            )
            assert eqx.tree_equal(recycled_state, state)
            assert eqx.tree_equal(coresubset_cached_state, coresubset)
        self.check_solution_invariants(coresubset, refine_problem)


class ExplicitSizeSolverTest(SolverTest):
    """Test cases for solvers that have an explicitly specified 'coreset_size'."""

    SIZE_MSG = "'coreset_size' must be a positive integer"
    OVERSIZE_MSG = "'coreset_size' must be less than 'len(dataset)'"

    @override
    def check_solution_invariants(
        self, coreset: Coreset, problem: Union[_RefineProblem, _ReduceProblem]
    ) -> None:
        super().check_solution_invariants(coreset, problem)
        solver = problem.solver
        if isinstance(solver, ExplicitSizeSolver):
            assert len(coreset) == solver.coreset_size

    @pytest.mark.parametrize(
        "coreset_size, context",
        [
            (1, does_not_raise()),
            (1.2, does_not_raise()),
            (0, pytest.raises(ValueError, match=SIZE_MSG)),
            (-1, pytest.raises(ValueError, match=SIZE_MSG)),
            ("not_cast-able_to_int", pytest.raises(ValueError)),
        ],
    )
    def test_check_init(
        self,
        solver_factory: jtu.Partial,
        coreset_size: Union[int, float, str],
        context: AbstractContextManager,
    ) -> None:
        """
        Ensure '__check_init__' prevents initialisations with infeasible 'coreset_size'.

        A 'coreset_size' is infeasible if it can't be cast to a positive integer.
        """
        solver_factory.keywords["coreset_size"] = coreset_size
        with context:
            solver = solver_factory()
            assert solver.coreset_size == int(coreset_size)

    def test_reduce_oversized_coreset_size(
        self, reduce_problem: _ReduceProblem
    ) -> None:
        """
        Check error is raised if 'coreset_size' is too large.

        This can not be handled in '__check_init__' as the 'coreset_size' is being
        compared against the 'dataset', which is only passed in the 'reduce' call.
        """
        dataset, solver, _ = reduce_problem
        modified_solver = eqx.tree_at(
            lambda x: x.coreset_size, solver, len(dataset) + 1
        )
        with pytest.raises(ValueError, match=re.escape(self.OVERSIZE_MSG)):
            modified_solver.reduce(dataset)


class TestKernelHerding(RefinementSolverTest, ExplicitSizeSolverTest):
    """Test cases for :class:`coreax.solvers.coresubset.KernelHerding`."""

    @override
    @pytest.fixture(scope="class")
    def solver_factory(self) -> jtu.Partial:
        kernel = PCIMQKernel()
        coreset_size = self.shape[0] // 10
        return jtu.Partial(KernelHerding, coreset_size=coreset_size, kernel=kernel)

    @override
    @pytest.fixture(params=["random", "analytic"], scope="class")
    def reduce_problem(
        self,
        request: pytest.FixtureRequest,
        solver_factory: Union[type[Solver], jtu.Partial],
    ) -> _ReduceProblem:
        if request.param == "random":
            dataset = jr.uniform(self.random_key, self.shape)
            solver = solver_factory()
            expected_coreset = None
        elif request.param == "analytic":
            dataset = jnp.array([[0, 0], [1, 1], [2, 2]])
            # Set the kernel such that a simple analytic solution exists.
            kernel_matrix = jnp.asarray([[1, 1, 1], [1, 1, 1], [0.5, 0.5, 0.5]])
            kernel = MagicMock(Kernel)
            kernel.compute = lambda x, y: jnp.hstack(
                [kernel_matrix[:, y[0]], jnp.zeros((len(x) - 3,))]
            )
            kernel.compute_mean = lambda x, y, **kwargs: jnp.zeros(len(x))
            kernel.gramian_row_mean = lambda x, **kwargs: jnp.hstack(
                [jnp.asarray([0.6, 0.75, 0.55]), jnp.zeros((len(x) - 3,))]
            )
            solver = KernelHerding(coreset_size=2, kernel=kernel, unique=True)
            # The selection criterion for kernel herding is the argmax of the difference
            # between the `gramian_row_mean` generated by the original data and the
            # kernel similarity penalty (computed from the iteratively updated coreset).
            # Due to the simplicity of the problem setup here, we can reason about the
            # `expected_coreset`/solution as follows: Because Index 1 has the highest
            # `gramian_row_mean`, and the kernel similarity penalty is initialised to
            # zero it will be the first selected coreset point. Acknowledging that
            # `unique=True`, the second selection must be one of either '0' or '2'.
            # While '0' has a larger `gramian_row_mean`, after application of the kernel
            # similarity penalty (updated with the result of the first index), the
            # highest scoring index is Index 2, completing our expected coreset.
            expected_coreset = Coresubset(jnp.array([1, 2]), Data(dataset))
        else:
            raise ValueError("Invalid fixture parametrization")
        return _ReduceProblem(Data(dataset), solver, expected_coreset)

    def test_herding_state(self, reduce_problem: _ReduceProblem) -> None:
        """Check that the cached herding state is as expected."""
        dataset, solver, _ = reduce_problem
        solver = cast(KernelHerding, solver)
        _, state = solver.reduce(dataset)
        expected_state = HerdingState(solver.kernel.gramian_row_mean(dataset))
        assert eqx.tree_equal(state, expected_state)


class TestJointKernelHerding(RefinementSolverTest, ExplicitSizeSolverTest):
    """Test cases for :class:`coreax.solvers.coresubset.JointKernelHerding`."""

    additional_key = jr.key(0)

    @override
    @pytest.fixture(scope="class")
    def solver_factory(self) -> jtu.Partial:
        kernel = SquaredExponentialKernel()
        coreset_size = self.shape[0] // 10
        return jtu.Partial(
            JointKernelHerding,
            coreset_size=coreset_size,
            feature_kernel=kernel,
            response_kernel=kernel,
        )

    @override
    @pytest.fixture(params=["random"], scope="class")
    def reduce_problem(
        self,
        request: pytest.FixtureRequest,
        solver_factory: Union[type[Solver], jtu.Partial],
    ) -> _ReduceProblem:
        if request.param == "random":
            features = jr.uniform(self.random_key, self.shape)
            responses = jr.uniform(self.additional_key, self.shape)
            solver = solver_factory()
            expected_coreset = None
        else:
            raise ValueError("Invalid fixture parametrization")
        return _ReduceProblem(
            SupervisedData(features, responses), solver, expected_coreset
        )

    def test_herding_state(self, reduce_problem: _SupervisedReduceProblem) -> None:
        """Check that the cached herding state is as expected."""
        dataset, solver, _ = reduce_problem
        solver = cast(JointKernelHerding, solver)
        _, state = solver.reduce(dataset)
        expected_state = HerdingState(solver.kernel.gramian_row_mean(dataset))
        assert eqx.tree_equal(state, expected_state)


class TestRandomSample(ExplicitSizeSolverTest):
    """Test cases for :class:`coreax.solvers.coresubset.RandomSample`."""

    @override
    def check_solution_invariants(
        self, coreset: Coreset, problem: Union[_RefineProblem, _ReduceProblem]
    ) -> None:
        super().check_solution_invariants(coreset, problem)
        solver = cast(RandomSample, problem.solver)
        if solver.unique:
            _, counts = jnp.unique(coreset.nodes.data, return_counts=True)
            assert max(counts) <= 1

    @override
    @pytest.fixture(scope="class")
    def solver_factory(self) -> jtu.Partial:
        coreset_size = self.shape[0] // 10
        key = jr.fold_in(self.random_key, self.shape[0])
        return jtu.Partial(RandomSample, coreset_size=coreset_size, random_key=key)


class TestRPCholesky(ExplicitSizeSolverTest):
    """Test cases for :class:`coreax.solvers.coresubset.RPCholesky`."""

    @override
    def check_solution_invariants(
        self, coreset: Coreset, problem: Union[_RefineProblem, _ReduceProblem]
    ) -> None:
        """Check functionality of 'unique' in addition to the default checks."""
        super().check_solution_invariants(coreset, problem)
        solver = cast(RPCholesky, problem.solver)
        if solver.unique:
            _, counts = jnp.unique(coreset.nodes.data, return_counts=True)
            assert max(counts) <= 1

    @override
    @pytest.fixture(scope="class")
    def solver_factory(self) -> Union[type[Solver], jtu.Partial]:
        kernel = PCIMQKernel()
        coreset_size = self.shape[0] // 10
        return jtu.Partial(
            RPCholesky,
            coreset_size=coreset_size,
            random_key=self.random_key,
            kernel=kernel,
        )

    def test_rpcholesky_state(self, reduce_problem: _ReduceProblem) -> None:
        """Check that the cached RPCholesky state is as expected."""
        dataset, solver, _ = reduce_problem
        solver = cast(RPCholesky, solver)
        _, state = solver.reduce(dataset)
        x = dataset.data
        gramian_diagonal = jax.vmap(solver.kernel.compute_elementwise)(x, x)
        expected_state = RPCholeskyState(gramian_diagonal)
        assert eqx.tree_equal(state, expected_state)


class TestJointRPCholesky(ExplicitSizeSolverTest):
    """Test cases for :class:`coreax.solvers.coresubset.JointRPCholesky`."""

    feature_kernel = SquaredExponentialKernel()
    response_kernel = PCIMQKernel()

    @override
    @pytest.fixture(scope="class")
    def solver_factory(self) -> jtu.Partial:
        coreset_size = self.shape[0] // 10
        return jtu.Partial(
            JointRPCholesky,
            coreset_size=coreset_size,
            random_key=self.random_key,
            feature_kernel=self.feature_kernel,
            response_kernel=self.response_kernel,
        )

    @override
    @pytest.fixture(params=["random"], scope="class")
    def reduce_problem(
        self,
        request: pytest.FixtureRequest,
        solver_factory: Union[type[Solver], jtu.Partial],
    ) -> _SupervisedReduceProblem:
        if request.param == "random":
            data_key, supervision_key = jr.split(self.random_key)
            data = jr.uniform(data_key, self.shape)
            supervision = jr.uniform(supervision_key, self.shape)
            solver = solver_factory()
            expected_coreset = None
        else:
            raise ValueError("Invalid fixture parametrization")
        return _SupervisedReduceProblem(
            SupervisedData(data, supervision), solver, expected_coreset
        )

    @override
    def check_solution_invariants(
        self, coreset: Coreset, problem: Union[_RefineProblem, _ReduceProblem]
    ) -> None:
        """Check functionality of 'unique' in addition to the default checks."""
        super().check_solution_invariants(coreset, problem)
        solver = cast(JointRPCholesky, problem.solver)
        if solver.unique:
            _, counts = jnp.unique(coreset.nodes.data, return_counts=True)
            assert max(counts) <= 1

    def test_rpcholesky_state(self, reduce_problem: _SupervisedReduceProblem) -> None:
        """Check that the cached JointRPCholesky state is as expected."""
        dataset, solver, _ = reduce_problem
        solver = cast(JointRPCholesky, solver)
        _, state = solver.reduce(dataset)

        x, y = dataset.data, dataset.supervision
        gramian_diagonal = jax.vmap(solver.kernel.compute_elementwise)((x, y), (x, y))
        expected_state = RPCholeskyState(gramian_diagonal)
        assert eqx.tree_equal(state, expected_state)

    def test_non_uniqueness(self, reduce_problem: _SupervisedReduceProblem) -> None:
        """Test that setting `unique` to be false produces no errors."""
        dataset, _, _ = reduce_problem
        solver = JointRPCholesky(
            random_key=self.random_key,
            coreset_size=10,
            feature_kernel=self.feature_kernel,
            response_kernel=self.response_kernel,
            unique=False,
        )
        solver.reduce(dataset)


class TestSteinThinning(RefinementSolverTest, ExplicitSizeSolverTest):
    """Test cases for :class:`coreax.solvers.coresubset.SteinThinning`."""

    @override
    @pytest.fixture(scope="class")
    def solver_factory(self) -> jtu.Partial:
        kernel = PCIMQKernel()
        coreset_size = self.shape[0] // 10
        return jtu.Partial(SteinThinning, coreset_size=coreset_size, kernel=kernel)


class TestConditionalKernelHerding(RefinementSolverTest, ExplicitSizeSolverTest):
    """Test cases for :class:`coreax.solvers.coresubset.ConditionalKernelHerding`."""

    feature_kernel = SquaredExponentialKernel()
    response_kernel = PCIMQKernel()

    @override
    @pytest.fixture(scope="class")
    def solver_factory(self) -> jtu.Partial:
        coreset_size = self.shape[0] // 10
        return jtu.Partial(
            ConditionalKernelHerding,
            random_key=self.random_key,
            coreset_size=coreset_size,
            feature_kernel=self.feature_kernel,
            response_kernel=self.response_kernel,
        )

    @override
    @pytest.fixture(params=["random"], scope="class")
    def reduce_problem(
        self,
        request: pytest.FixtureRequest,
        solver_factory: Union[type[Solver], jtu.Partial],
    ) -> _SupervisedReduceProblem:
        if request.param == "random":
            data_key, supervision_key = jr.split(self.random_key)
            data = jr.uniform(data_key, self.shape)
            supervision = jr.uniform(supervision_key, self.shape)
            solver = solver_factory()
            expected_coreset = None
        else:
            raise ValueError("Invalid fixture parametrization")
        return _SupervisedReduceProblem(
            SupervisedData(data=data, supervision=supervision), solver, expected_coreset
        )

    @pytest.fixture(
        params=[
            "well-sized",
            "under-sized",
            "over-sized",
            "random-unweighted",
            "random-weighted",
        ],
        scope="class",
    )
    def refine_problem(
        self, request: pytest.FixtureRequest, reduce_problem: _SupervisedReduceProblem
    ) -> _RefineProblem:
        """
        Pytest fixture that returns a problem dataset and the expected coreset.

        An expected coreset of `None` implies the expected coreset for this solver and
        dataset combination is unknown.

        We expect the '{well,under,over}-sized' cases to return the same result as a
        call to 'reduce'. The 'random-unweighted' and 'random-weighted' case we only
        expect to pass without raising an error.
        """
        dataset, solver, expected_coreset = reduce_problem
        indices_key, weights_key = jr.split(self.random_key)
        solver = cast(ConditionalKernelHerding, solver)
        coreset_size = min(len(dataset), solver.coreset_size)
        # We expect 'refine' to produce the same result as 'reduce' when the initial
        # coresubset has all its indices equal to negative one.
        expected_coresubset = None
        if expected_coreset is None:
            expected_coresubset, _ = solver.reduce(dataset)
        elif isinstance(expected_coreset, Coresubset):
            expected_coresubset = expected_coreset
        if request.param == "well-sized":
            indices = Data(-1 * jnp.ones(coreset_size, jnp.int32))
        elif request.param == "under-sized":
            indices = Data(-1 * jnp.ones(coreset_size - 1, jnp.int32))
        elif request.param == "over-sized":
            indices = Data(-1 * jnp.ones(coreset_size + 1, jnp.int32))
        elif request.param == "random-unweighted":
            random_indices = jr.choice(indices_key, len(dataset), (coreset_size,))
            indices = Data(random_indices)
            expected_coresubset = None
        elif request.param == "random-weighted":
            random_indices = jr.choice(indices_key, len(dataset), (coreset_size,))
            random_weights = jr.uniform(weights_key, (coreset_size,))
            indices = Data(random_indices, random_weights)
            expected_coresubset = None
        else:
            raise ValueError("Invalid fixture parametrization")
        initial_coresubset = Coresubset(indices, dataset)
        return _RefineProblem(initial_coresubset, solver, expected_coresubset)

    # pylint: disable=duplicate-code
    def test_greedy_cmmd_state(self, reduce_problem: _SupervisedReduceProblem) -> None:
<<<<<<< HEAD
        """Check that the cached ConditionalKernelHerding state is as expected."""
=======
        """Check that the cached `ConditionalKernelHerdingState` is as expected."""
>>>>>>> 96bc1565
        dataset, solver, _ = reduce_problem
        solver = cast(ConditionalKernelHerding, solver)
        _, state = solver.reduce(dataset)

        x = dataset.data
        y = dataset.supervision
        num_data_pairs = x.shape[0]

        feature_gramian = solver.feature_kernel.compute(x, x)
        response_gramian = solver.response_kernel.compute(y, y)

        if solver.inverse_approximator is None:
            inverse_approximator = LeastSquareApproximator(self.random_key)
        else:
            inverse_approximator = solver.inverse_approximator
        inverse_feature_gramian = inverse_approximator.approximate(
            array=feature_gramian,
            regularisation_parameter=solver.regularisation_parameter,
            identity=jnp.eye(num_data_pairs),
        )
        training_cme = jnp.pad(
            feature_gramian @ inverse_feature_gramian @ response_gramian,
            [(0, 1)],
            mode="constant",
        )
        feature_gramian = jnp.pad(feature_gramian, [(0, 1)], mode="constant")
        response_gramian = jnp.pad(response_gramian, [(0, 1)], mode="constant")

        expected_state = ConditionalKernelHerdingState(
            feature_gramian=feature_gramian,
            response_gramian=response_gramian,
            training_cme=training_cme,
        )
        assert eqx.tree_equal(state, expected_state)

    # pylint: enable=duplicate-code

    def test_batching(self, reduce_problem: _SupervisedReduceProblem) -> None:
        """Test that batching produces no errors."""
        dataset, _, _ = reduce_problem
        solver = ConditionalKernelHerding(
            random_key=self.random_key,
            coreset_size=10,
            feature_kernel=self.feature_kernel,
            response_kernel=self.response_kernel,
            batch_size=2,
        )
        solver.reduce(dataset)

    def test_non_uniqueness(self, reduce_problem: _SupervisedReduceProblem) -> None:
        """Test that setting `unique` to be false produces no errors."""
        dataset, _, _ = reduce_problem
        solver = ConditionalKernelHerding(
            random_key=self.random_key,
            coreset_size=10,
            feature_kernel=self.feature_kernel,
            response_kernel=self.response_kernel,
            unique=False,
        )
        solver.reduce(dataset)

    def test_approximate_inverse(
        self, reduce_problem: _SupervisedReduceProblem
    ) -> None:
        """Test that using an inverse approximator produces no errors."""
        dataset, _, _ = reduce_problem
        solver = ConditionalKernelHerding(
            random_key=self.random_key,
            coreset_size=10,
            feature_kernel=self.feature_kernel,
            response_kernel=self.response_kernel,
            inverse_approximator=RandomisedEigendecompositionApproximator(
                self.random_key
            ),
        )
        solver.reduce(dataset)


class _ExplicitPaddingInvariantSolver(ExplicitSizeSolver, PaddingInvariantSolver):
    """Required for mocking with multiple inheritance."""


class TestMapReduce(SolverTest):
    """Test cases for :class:`coreax.solvers.composite.MapReduce`."""

    leaf_size: int = 32
    coreset_size: int = 16

    @override
    @pytest.fixture(scope="class")
    def solver_factory(self) -> Union[type[Solver], jtu.Partial]:
        base_solver = MagicMock(_ExplicitPaddingInvariantSolver)
        base_solver.coreset_size = self.coreset_size

        def mock_reduce(
            dataset: Data, solver_state: None = None
        ) -> tuple[Coreset[Data], None]:
            indices = jnp.arange(base_solver.coreset_size)
            return Coreset(dataset[indices], dataset), solver_state

        base_solver.reduce = mock_reduce

        class _MockTree:
            def __init__(self, _data: np.ndarray, **kwargs):
                del kwargs
                self.data = _data

            def get_arrays(self) -> tuple[Union[np.ndarray, None], ...]:
                """Mock sklearn.neighbours.BinaryTree.get_arrays method."""
                return None, np.arange(len(self.data)), None, None

        return jtu.Partial(
            MapReduce,
            base_solver=base_solver,
            leaf_size=self.leaf_size,
            tree_type=_MockTree,
        )

    @override
    @pytest.fixture(scope="class")
    def reduce_problem(
        self,
        request: pytest.FixtureRequest,
        solver_factory: Union[type[Solver], jtu.Partial],
    ) -> _ReduceProblem:
        del request
        dataset = jnp.broadcast_to(jnp.arange(self.shape[0])[..., None], self.shape)
        solver = solver_factory()
        # Expected procedure:
        # len(dataset) = 128; leaf_size=32
        # (1): 128 -> Partition -> 4x32 -> Reduce -> 4x16 -> Reshape -> 64
        # (2): 64  -> Partition -> 2x32 -> Reduce -> 2x16 -> Reshape -> 32
        # (3): 32  -> Partition -> 1x32 -> Reduce -> 1x16 -> Reshape -> 16
        # Expected sub-coreset values at each step.
        # (1): [:16], [32:48], [64:80], [96:112]
        # (2): [:16], [64:80]
        # (3): [:16] <- 'coreset_size'
        expected_coreset = Coreset(dataset[: self.coreset_size], Data(dataset))
        return _ReduceProblem(Data(dataset), solver, expected_coreset)

    @pytest.mark.parametrize(
        "leaf_size, context",
        [
            (-1, pytest.raises(ValueError, match="must be larger")),
            (0, pytest.raises(ValueError, match="must be larger")),
            (coreset_size, pytest.raises(ValueError, match="must be larger")),
            (coreset_size + 1, does_not_raise()),
            ("str", pytest.raises(ValueError)),
        ],
    )
    def test_leaf_sizes(
        self,
        solver_factory: jtu.Partial,
        leaf_size: int,
        context: AbstractContextManager,
    ) -> None:
        """Check that invalid 'leaf_size' raises a suitable error."""
        with context:
            solver_factory.keywords["leaf_size"] = leaf_size
            solver_factory()

    @pytest.mark.parametrize(
        "base_solver, context",
        (
            (MagicMock(_ExplicitPaddingInvariantSolver), does_not_raise()),
            (
                MagicMock(ExplicitSizeSolver),
                pytest.warns(UserWarning, match="PaddingInvariantSolver"),
            ),
            (MagicMock(Solver), pytest.raises(ValueError, match="ExplicitSizeSolver")),
        ),
    )
    @pytest.mark.filterwarnings("error")
    def test_base_solver(
        self,
        solver_factory: jtu.Partial,
        base_solver: Solver,
        context: AbstractContextManager,
    ):
        """Check that invalid 'base_solver' raises an error or warns."""
        with context:
            if isinstance(base_solver, ExplicitSizeSolver):
                base_solver.coreset_size = self.leaf_size - 1
            solver_factory.keywords["leaf_size"] = self.leaf_size
            solver_factory.keywords["base_solver"] = base_solver
            solver_factory()<|MERGE_RESOLUTION|>--- conflicted
+++ resolved
@@ -44,11 +44,8 @@
 )
 from coreax.solvers import (
     ConditionalKernelHerding,
-<<<<<<< HEAD
     JointKernelHerding,
-=======
     JointRPCholesky,
->>>>>>> 96bc1565
     KernelHerding,
     MapReduce,
     RandomSample,
@@ -106,7 +103,7 @@
         self,
         request: pytest.FixtureRequest,
         solver_factory: Union[type[Solver], jtu.Partial],
-    ) -> _ReduceProblem:
+    ) -> Union[_ReduceProblem, _SupervisedReduceProblem]:
         """
         Pytest fixture that returns a problem dataset and the expected coreset.
 
@@ -120,7 +117,9 @@
         return _ReduceProblem(Data(dataset), solver, expected_coreset)
 
     def check_solution_invariants(
-        self, coreset: Coreset, problem: Union[_RefineProblem, _ReduceProblem]
+        self,
+        coreset: Coreset,
+        problem: Union[_RefineProblem, _ReduceProblem, _SupervisedReduceProblem],
     ) -> None:
         """
         Check that a coreset obeys certain expected invariant properties.
@@ -161,7 +160,7 @@
     def test_reduce(
         self,
         jit_variant: Callable[[Callable], Callable],
-        reduce_problem: _ReduceProblem,
+        reduce_problem: Union[_ReduceProblem, _SupervisedReduceProblem],
         use_cached_state: bool,
     ) -> None:
         """
@@ -274,7 +273,9 @@
 
     @override
     def check_solution_invariants(
-        self, coreset: Coreset, problem: Union[_RefineProblem, _ReduceProblem]
+        self,
+        coreset: Coreset,
+        problem: Union[_RefineProblem, _ReduceProblem, _SupervisedReduceProblem],
     ) -> None:
         super().check_solution_invariants(coreset, problem)
         solver = problem.solver
@@ -308,7 +309,7 @@
             assert solver.coreset_size == int(coreset_size)
 
     def test_reduce_oversized_coreset_size(
-        self, reduce_problem: _ReduceProblem
+        self, reduce_problem: Union[_ReduceProblem, _SupervisedReduceProblem]
     ) -> None:
         """
         Check error is raised if 'coreset_size' is too large.
@@ -322,6 +323,29 @@
         )
         with pytest.raises(ValueError, match=re.escape(self.OVERSIZE_MSG)):
             modified_solver.reduce(dataset)
+
+
+class TestRandomSample(ExplicitSizeSolverTest):
+    """Test cases for :class:`coreax.solvers.coresubset.RandomSample`."""
+
+    @override
+    def check_solution_invariants(
+        self,
+        coreset: Coreset,
+        problem: Union[_RefineProblem, _ReduceProblem, _SupervisedReduceProblem],
+    ) -> None:
+        super().check_solution_invariants(coreset, problem)
+        solver = cast(RandomSample, problem.solver)
+        if solver.unique:
+            _, counts = jnp.unique(coreset.nodes.data, return_counts=True)
+            assert max(counts) <= 1
+
+    @override
+    @pytest.fixture(scope="class")
+    def solver_factory(self) -> jtu.Partial:
+        coreset_size = self.shape[0] // 10
+        key = jr.fold_in(self.random_key, self.shape[0])
+        return jtu.Partial(RandomSample, coreset_size=coreset_size, random_key=key)
 
 
 class TestKernelHerding(RefinementSolverTest, ExplicitSizeSolverTest):
@@ -386,119 +410,16 @@
 class TestJointKernelHerding(RefinementSolverTest, ExplicitSizeSolverTest):
     """Test cases for :class:`coreax.solvers.coresubset.JointKernelHerding`."""
 
-    additional_key = jr.key(0)
+    feature_kernel = SquaredExponentialKernel()
+    response_kernel = PCIMQKernel()
 
     @override
     @pytest.fixture(scope="class")
     def solver_factory(self) -> jtu.Partial:
-        kernel = SquaredExponentialKernel()
         coreset_size = self.shape[0] // 10
         return jtu.Partial(
             JointKernelHerding,
             coreset_size=coreset_size,
-            feature_kernel=kernel,
-            response_kernel=kernel,
-        )
-
-    @override
-    @pytest.fixture(params=["random"], scope="class")
-    def reduce_problem(
-        self,
-        request: pytest.FixtureRequest,
-        solver_factory: Union[type[Solver], jtu.Partial],
-    ) -> _ReduceProblem:
-        if request.param == "random":
-            features = jr.uniform(self.random_key, self.shape)
-            responses = jr.uniform(self.additional_key, self.shape)
-            solver = solver_factory()
-            expected_coreset = None
-        else:
-            raise ValueError("Invalid fixture parametrization")
-        return _ReduceProblem(
-            SupervisedData(features, responses), solver, expected_coreset
-        )
-
-    def test_herding_state(self, reduce_problem: _SupervisedReduceProblem) -> None:
-        """Check that the cached herding state is as expected."""
-        dataset, solver, _ = reduce_problem
-        solver = cast(JointKernelHerding, solver)
-        _, state = solver.reduce(dataset)
-        expected_state = HerdingState(solver.kernel.gramian_row_mean(dataset))
-        assert eqx.tree_equal(state, expected_state)
-
-
-class TestRandomSample(ExplicitSizeSolverTest):
-    """Test cases for :class:`coreax.solvers.coresubset.RandomSample`."""
-
-    @override
-    def check_solution_invariants(
-        self, coreset: Coreset, problem: Union[_RefineProblem, _ReduceProblem]
-    ) -> None:
-        super().check_solution_invariants(coreset, problem)
-        solver = cast(RandomSample, problem.solver)
-        if solver.unique:
-            _, counts = jnp.unique(coreset.nodes.data, return_counts=True)
-            assert max(counts) <= 1
-
-    @override
-    @pytest.fixture(scope="class")
-    def solver_factory(self) -> jtu.Partial:
-        coreset_size = self.shape[0] // 10
-        key = jr.fold_in(self.random_key, self.shape[0])
-        return jtu.Partial(RandomSample, coreset_size=coreset_size, random_key=key)
-
-
-class TestRPCholesky(ExplicitSizeSolverTest):
-    """Test cases for :class:`coreax.solvers.coresubset.RPCholesky`."""
-
-    @override
-    def check_solution_invariants(
-        self, coreset: Coreset, problem: Union[_RefineProblem, _ReduceProblem]
-    ) -> None:
-        """Check functionality of 'unique' in addition to the default checks."""
-        super().check_solution_invariants(coreset, problem)
-        solver = cast(RPCholesky, problem.solver)
-        if solver.unique:
-            _, counts = jnp.unique(coreset.nodes.data, return_counts=True)
-            assert max(counts) <= 1
-
-    @override
-    @pytest.fixture(scope="class")
-    def solver_factory(self) -> Union[type[Solver], jtu.Partial]:
-        kernel = PCIMQKernel()
-        coreset_size = self.shape[0] // 10
-        return jtu.Partial(
-            RPCholesky,
-            coreset_size=coreset_size,
-            random_key=self.random_key,
-            kernel=kernel,
-        )
-
-    def test_rpcholesky_state(self, reduce_problem: _ReduceProblem) -> None:
-        """Check that the cached RPCholesky state is as expected."""
-        dataset, solver, _ = reduce_problem
-        solver = cast(RPCholesky, solver)
-        _, state = solver.reduce(dataset)
-        x = dataset.data
-        gramian_diagonal = jax.vmap(solver.kernel.compute_elementwise)(x, x)
-        expected_state = RPCholeskyState(gramian_diagonal)
-        assert eqx.tree_equal(state, expected_state)
-
-
-class TestJointRPCholesky(ExplicitSizeSolverTest):
-    """Test cases for :class:`coreax.solvers.coresubset.JointRPCholesky`."""
-
-    feature_kernel = SquaredExponentialKernel()
-    response_kernel = PCIMQKernel()
-
-    @override
-    @pytest.fixture(scope="class")
-    def solver_factory(self) -> jtu.Partial:
-        coreset_size = self.shape[0] // 10
-        return jtu.Partial(
-            JointRPCholesky,
-            coreset_size=coreset_size,
-            random_key=self.random_key,
             feature_kernel=self.feature_kernel,
             response_kernel=self.response_kernel,
         )
@@ -522,9 +443,118 @@
             SupervisedData(data, supervision), solver, expected_coreset
         )
 
+    def test_herding_state(self, reduce_problem: _SupervisedReduceProblem) -> None:
+        """Check that the cached herding state is as expected."""
+        dataset, solver, _ = reduce_problem
+        solver = cast(JointKernelHerding, solver)
+        _, state = solver.reduce(dataset)
+        expected_state = HerdingState(solver.kernel.gramian_row_mean(dataset))
+        assert eqx.tree_equal(state, expected_state)
+
+    def test_non_uniqueness(self, reduce_problem: _SupervisedReduceProblem) -> None:
+        """Test that setting `unique` to be false produces no errors."""
+        dataset, _, _ = reduce_problem
+        solver = JointKernelHerding(
+            coreset_size=10,
+            feature_kernel=self.feature_kernel,
+            response_kernel=self.response_kernel,
+            unique=False,
+        )
+        solver.reduce(dataset)
+
+
+class TestRPCholesky(ExplicitSizeSolverTest):
+    """Test cases for :class:`coreax.solvers.coresubset.RPCholesky`."""
+
     @override
     def check_solution_invariants(
-        self, coreset: Coreset, problem: Union[_RefineProblem, _ReduceProblem]
+        self,
+        coreset: Coreset,
+        problem: Union[_RefineProblem, _ReduceProblem, _SupervisedReduceProblem],
+    ) -> None:
+        """Check functionality of 'unique' in addition to the default checks."""
+        super().check_solution_invariants(coreset, problem)
+        solver = cast(RPCholesky, problem.solver)
+        if solver.unique:
+            _, counts = jnp.unique(coreset.nodes.data, return_counts=True)
+            assert max(counts) <= 1
+
+    @override
+    @pytest.fixture(scope="class")
+    def solver_factory(self) -> Union[type[Solver], jtu.Partial]:
+        kernel = PCIMQKernel()
+        coreset_size = self.shape[0] // 10
+        return jtu.Partial(
+            RPCholesky,
+            coreset_size=coreset_size,
+            random_key=self.random_key,
+            kernel=kernel,
+        )
+
+    def test_rpcholesky_state(self, reduce_problem: _ReduceProblem) -> None:
+        """Check that the cached RPCholesky state is as expected."""
+        dataset, solver, _ = reduce_problem
+        solver = cast(RPCholesky, solver)
+        _, state = solver.reduce(dataset)
+        x = dataset.data
+        gramian_diagonal = jax.vmap(solver.kernel.compute_elementwise)(x, x)
+        expected_state = RPCholeskyState(gramian_diagonal)
+        assert eqx.tree_equal(state, expected_state)
+
+    def test_non_uniqueness(self, reduce_problem: _ReduceProblem) -> None:
+        """Test that setting `unique` to be false produces no errors."""
+        dataset, _, _ = reduce_problem
+        solver = RPCholesky(
+            random_key=self.random_key,
+            coreset_size=10,
+            kernel=PCIMQKernel(),
+            unique=False,
+        )
+        solver.reduce(dataset)
+
+
+class TestJointRPCholesky(ExplicitSizeSolverTest):
+    """Test cases for :class:`coreax.solvers.coresubset.JointRPCholesky`."""
+
+    feature_kernel = SquaredExponentialKernel()
+    response_kernel = PCIMQKernel()
+
+    @override
+    @pytest.fixture(scope="class")
+    def solver_factory(self) -> jtu.Partial:
+        coreset_size = self.shape[0] // 10
+        return jtu.Partial(
+            JointRPCholesky,
+            coreset_size=coreset_size,
+            random_key=self.random_key,
+            feature_kernel=self.feature_kernel,
+            response_kernel=self.response_kernel,
+        )
+
+    @override
+    @pytest.fixture(params=["random"], scope="class")
+    def reduce_problem(
+        self,
+        request: pytest.FixtureRequest,
+        solver_factory: Union[type[Solver], jtu.Partial],
+    ) -> _SupervisedReduceProblem:
+        if request.param == "random":
+            data_key, supervision_key = jr.split(self.random_key)
+            data = jr.uniform(data_key, self.shape)
+            supervision = jr.uniform(supervision_key, self.shape)
+            solver = solver_factory()
+            expected_coreset = None
+        else:
+            raise ValueError("Invalid fixture parametrization")
+        return _SupervisedReduceProblem(
+            SupervisedData(data, supervision), solver, expected_coreset
+        )
+
+    @override
+    def check_solution_invariants(
+        self,
+        coreset: Coreset,
+        problem: Union[_RefineProblem, _ReduceProblem, _SupervisedReduceProblem],
     ) -> None:
         """Check functionality of 'unique' in addition to the default checks."""
         super().check_solution_invariants(coreset, problem)
@@ -616,7 +646,9 @@
         scope="class",
     )
     def refine_problem(
-        self, request: pytest.FixtureRequest, reduce_problem: _SupervisedReduceProblem
+        self,
+        request: pytest.FixtureRequest,
+        reduce_problem: Union[_ReduceProblem, _SupervisedReduceProblem],
     ) -> _RefineProblem:
         """
         Pytest fixture that returns a problem dataset and the expected coreset.
@@ -661,11 +693,7 @@
 
     # pylint: disable=duplicate-code
     def test_greedy_cmmd_state(self, reduce_problem: _SupervisedReduceProblem) -> None:
-<<<<<<< HEAD
-        """Check that the cached ConditionalKernelHerding state is as expected."""
-=======
         """Check that the cached `ConditionalKernelHerdingState` is as expected."""
->>>>>>> 96bc1565
         dataset, solver, _ = reduce_problem
         solver = cast(ConditionalKernelHerding, solver)
         _, state = solver.reduce(dataset)
