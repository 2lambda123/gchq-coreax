# © Crown Copyright GCHQ
#
# Licensed under the Apache License, Version 2.0 (the "License");
# you may not use this file except in compliance with the License.
# You may obtain a copy of the License at
#
# http://www.apache.org/licenses/LICENSE-2.0
#
# Unless required by applicable law or agreed to in writing, software
# distributed under the License is distributed on an "AS IS" BASIS,
# WITHOUT WARRANTIES OR CONDITIONS OF ANY KIND, either express or implied.
# See the License for the specific language governing permissions and
# limitations under the License.

"""
Tests for approximation approaches.

Approximations are used to reduce computational demand when computing coresets. The
tests within this file verify that these approximations produce the expected results on
simple examples.
"""

from typing import NamedTuple

import jax.numpy as jnp
import jax.random as jr
import numpy as np
import pytest
from jax.typing import ArrayLike

from coreax.approximation import (
    ANNchorApproximateKernel,
    LeastSquareApproximator,
    MonteCarloApproximateKernel,
    NystromApproximateKernel,
    RandomRegressionKernel,
)
from coreax.kernel import Kernel, SquaredExponentialKernel
from coreax.util import InvalidKernel, KeyArrayLike

_RandomRegressionKernel = type[RandomRegressionKernel]


class _Problem(NamedTuple):
    random_key: KeyArrayLike
    data: ArrayLike
    kernel: Kernel
    num_kernel_points: int
    num_train_points: int
    true_distances: ArrayLike


@pytest.mark.parametrize(
    "approximator",
    [
        MonteCarloApproximateKernel,
        ANNchorApproximateKernel,
        NystromApproximateKernel,
    ],
)
class TestRandomRegressionApproximations:
    """
    Tests related to ``RandomRegressionKernels`` in approximation.py .
    """

    @pytest.fixture
    def problem(self) -> _Problem:
        r"""
        Define data shared across tests.

        We consider the data:

        .. math::

            x = [ [0.0, 0.0], [0.5, 0.5], [1.0, 0.0], [-1.0, 0.0] ]

        and a SquaredExponentialKernel which is defined as
        :math:`k(x,y) = \text{output_scale}\exp(-||x-y||^2/2 * \text{length_scale}^2)`.
        For simplicity, we set ``length_scale`` to :math:`1.0/np.sqrt(2)`
        and ``output_scale`` to 1.0.

        The tests here ensure that approximations to the kernel's Gramian row-mean are
        valid. For a single row (data record), kernel's Gramian row-mean is computed by
        applying the kernel to this data record and all other data records. We then sum
        the results and divide by the number of data records. The first
        data-record ``[0, 0]`` in the data considered here therefore gives a result of:

        .. math::

              (1/4) * (
              exp(-((0.0 - 0.0)^2 + (0.0 - 0.0)^2)) +
              exp(-((0.0 - 0.5)^2 + (0.0 - 0.5)^2)) +
              exp(-((0.0 - 1.0)^2 + (0.0 - 0.0)^2)) +
              exp(-((0.0 - -1.0)^2 + (0.0 - 0.0)^2))
              )

        which evaluates to 0.5855723855138795.

        We can repeat the above but considering each data-point in ``x`` in turn and
        attain a set of true distances to use as the ground truth in the tests.
        """
        random_key = jr.key(10)

        # Setup a 'small' toy example that can be computed by hand
        data = jnp.array([[0.0, 0.0], [0.5, 0.5], [1.0, 0.0], [-1.0, 0.0]])
        num_kernel_points = 3
        num_train_points = 3

        # Define a kernel object
        kernel = SquaredExponentialKernel(
            length_scale=1.0 / np.sqrt(2),
            output_scale=1.0,
        )

        # We can repeat the above, but changing the point with which we are comparing
        # to get:
        true_distances = np.array(
            [
                0.5855723855138795,
                0.5737865795122914,
                0.4981814349432025,
                0.3670700196710188,
            ]
        )
        return _Problem(
            random_key,
            data,
            kernel,
            num_kernel_points,
            num_train_points,
            true_distances,
        )

    def test_approximation_accuracy(
        self, problem: _Problem, approximator: _RandomRegressionKernel
    ) -> None:
        """
        Verify approximator performance on toy problem.

        This test verifies that, when the entire dataset is used to train the
        approximation, the result is very close to the true value. We further check if a
        subset of the data is used for training, that the approximation is still close
        to the true value, but less so than when using a larger training set.
        """
        # Define the approximator - full dataset used to fit the approximation
        random_key, data, kernel = problem.random_key, problem.data, problem.kernel
        true_distances = problem.true_distances
        full_kwargs = {
            "num_kernel_points": jnp.shape(data)[0],
            "num_train_points": jnp.shape(data)[0],
        }
        partial_kwargs = {
            "num_kernel_points": problem.num_kernel_points,
            "num_train_points": problem.num_train_points,
        }
        approximator_full = approximator(kernel, random_key, **full_kwargs)
        approximator_partial = approximator(kernel, random_key, **partial_kwargs)

        # Approximate the kernel row-mean using the full training set (so the
        # approximation should be very close to the true) and only part of the data for
        # training (so the error should grow)
        approximate_kernel_mean_full = approximator_full.gramian_row_mean(data)
        approximate_kernel_mean_partial = approximator_partial.gramian_row_mean(data)

        # Check the approximation is close to the true value
        np.testing.assert_array_almost_equal(
            approximate_kernel_mean_full, true_distances, decimal=0
        )
        np.testing.assert_array_almost_equal(
            approximate_kernel_mean_partial, true_distances, decimal=0
        )

        # Compute the approximation error and check if is better if we use more data
        full_delta = true_distances - approximate_kernel_mean_full
        approx_error_full = np.sum(np.square(full_delta))
        partial_delta = true_distances - approximate_kernel_mean_partial
        approx_error_partial = np.sum(np.square(partial_delta))
        assert approx_error_full <= approx_error_partial

    @pytest.mark.parametrize("num_kernel_points_multiplier", [-1, 0, 100])
    def test_degenerate_num_kernel_points(
        self,
        problem: _Problem,
        approximator: _RandomRegressionKernel,
        num_kernel_points_multiplier: int,
    ) -> None:
        """
        Test approximators correctly handle degenerate cases of num_kernel_points.
        """
        random_key, data, kernel = problem.random_key, problem.data, problem.kernel
        true_distances = problem.true_distances
        num_kernel_points = problem.num_kernel_points
        num_train_points = problem.num_train_points
        kwargs = {
            "num_kernel_points": num_kernel_points * num_kernel_points_multiplier,
            "num_train_points": num_train_points,
        }
        if num_kernel_points_multiplier <= 0:
            expected_msg = "'num_kernel_points' must be a positive integer"
            with pytest.raises(ValueError, match=expected_msg):
                approximator(kernel, random_key, **kwargs)

        elif issubclass(approximator, ANNchorApproximateKernel):
            test_approximator = approximator(kernel, random_key, **kwargs)
            approximator_exact_num_data = ANNchorApproximateKernel(
                kernel,
                random_key,
                num_kernel_points=jnp.shape(data)[0],
                num_train_points=jnp.shape(data)[0],
            )
            result_exactly_num_data = approximator_exact_num_data.gramian_row_mean(data)
            result_more_than_num_data = test_approximator.gramian_row_mean(data)
            # Check the output is very close if we use all the data provided, or ask for
            # more than the number of points we have
            exact_delta = true_distances - result_exactly_num_data
            approx_error_exact_num_data = np.sum(np.square(exact_delta))
            more_than_delta = true_distances - result_more_than_num_data
            approx_error_more_than_num_data = np.sum(np.square(more_than_delta))
            assert approx_error_exact_num_data == pytest.approx(0, abs=1e-2)
            assert approx_error_more_than_num_data == pytest.approx(0, abs=1e-2)
        else:
            expected_msg = (
                "'num_kernel_points' must be no larger than the number of points in the"
                + " provided data"
            )
            with pytest.raises(ValueError, match=expected_msg):
                test_approximator = approximator(kernel, random_key, **kwargs)
                test_approximator.gramian_row_mean(data)

    @pytest.mark.parametrize("num_train_points_multiplier", [-1, 0, 100])
    def test_degenerate_num_train_points(
        self,
        problem: _Problem,
        approximator: type[RandomRegressionKernel],
        num_train_points_multiplier: int,
    ) -> None:
        """
        Test approximators correctly handle degenerate cases of num_train_points.
        """
        random_key, data, kernel = problem.random_key, problem.data, problem.kernel
        kwargs = {
            "num_kernel_points": problem.num_kernel_points,
            "num_train_points": problem.num_train_points * num_train_points_multiplier,
        }

        if num_train_points_multiplier <= 0:
            expected_msg = "'num_train_points' must be a positive integer"
            with pytest.raises(ValueError, match=expected_msg):
                approximator(kernel, random_key, **kwargs)
        else:
            expected_msg = (
                "'num_train_points' must be no larger than the number of points in the"
                + " provided data"
            )
            with pytest.raises(ValueError, match=expected_msg):
                test_approximator = approximator(kernel, random_key, **kwargs)
                test_approximator.gramian_row_mean(data)

    def test_invalid_kernel(
        self, problem: _Problem, approximator: type[RandomRegressionKernel]
    ) -> None:
        """
        Test approximators correctly handle invalid kernels.
        """
        random_key = problem.random_key
        kwargs = {
            "num_kernel_points": problem.num_kernel_points,
            "num_train_points": problem.num_train_points,
        }
        expected_msg = (
            "'base_kernel' must be an instance of "
            + f"'{Kernel.__module__}.{Kernel.__qualname__}'"
        )
        with pytest.raises(ValueError, match=expected_msg):
<<<<<<< HEAD
            approximator(InvalidKernel(0), random_key, **kwargs)


_RegularisedInverseApproximator = TypeVar(
    "_RegularisedInverseApproximator", bound=RegularisedInverseApproximator
)


class _InversionProblem(NamedTuple):
    random_key: KeyArrayLike
    kernel_gramian: Array
    regularisation_parameter: float
    identity: Array
    expected_inv: Array


class InverseApproximationTest(ABC, Generic[_RegularisedInverseApproximator]):
    """Tests related to kernel inverse approximations in approximation.py."""

    @abstractmethod
    def approximator(self) -> _RegularisedInverseApproximator:
        """Abstract pytest fixture which initialises an inverse approximator."""

    @abstractmethod
    def problem(self) -> _InversionProblem:
        """Abstract pytest fixture which returns a problem for inverse approximation."""

    def test_approximation_accuracy(
        self, problem: _InversionProblem, approximator: _RegularisedInverseApproximator
    ) -> None:
        """Verify approximator performance on toy problem."""
        # Extract problem settings
        _, kernel_gramian, regularisation_parameter, identity, expected_inverse = (
            problem
        )

        # Approximate the kernel inverse
        approximate_inverse = approximator.approximate(
            kernel_gramian=kernel_gramian,
            regularisation_parameter=regularisation_parameter,
            identity=identity,
        )

        # Check the approximation is close to the true value
        assert jnp.linalg.norm(expected_inverse - approximate_inverse) == pytest.approx(
            0.0, abs=1
        )

        # Approximate stack of kernel inverses
        approximate_inverses = approximator.approximate_stack(
            kernel_gramians=jnp.array((kernel_gramian, kernel_gramian)),
            regularisation_parameter=regularisation_parameter,
            identity=identity,
        )

        # Check the approximation is close to the true value
        expected_inverses = jnp.array((expected_inverse, expected_inverse))
        assert jnp.linalg.norm(
            expected_inverses - approximate_inverses
        ) == pytest.approx(0.0, abs=1)


class TestLeastSquareApproximator:
    """Test LeastSquareApproximator."""

    @pytest.fixture(scope="class")
    def approximator(self) -> LeastSquareApproximator:
        """Abstract pytest fixture returns an initialised inverse approximator."""
        random_seed = 2_024
        return LeastSquareApproximator(random_key=jr.key(random_seed), rcond=None)

    def test_approximator_accuracy(self, approximator: LeastSquareApproximator) -> None:
        """Test LeastSquareApproximator produces with an analytical example."""
        regularisation_parameter = 1
        identity = jnp.eye(2)
        array = jnp.ones((2, 2))

        expected_output = jnp.array([[2 / 3, -1 / 3], [-1 / 3, 2 / 3]])

        output = approximator.approximate(
            kernel_gramian=array,
            regularisation_parameter=regularisation_parameter,
            identity=identity,
        )
        assert jnp.linalg.norm(output - expected_output) == pytest.approx(0.0, abs=1e-3)

    @pytest.mark.parametrize(
        "kernel_gramian, identity, rcond",
        [
            (jnp.eye((2)), jnp.eye((2)), -10),
            (jnp.eye((2)), jnp.eye((3)), None),
        ],
        ids=[
            "rcond_negative_not_negative_one",
            "unequal_array_dimensions",
        ],
    )
    def test_approximator_invalid_inputs(
        self,
        kernel_gramian: Array,
        identity: Array,
        rcond: Union[int, float, None],
    ) -> None:
        """Test `LeastSquareApproximator` handles invalid inputs."""
        with pytest.raises(ValueError):
            approximator = LeastSquareApproximator(
                random_key=jr.key(0),
                rcond=rcond,
            )

            approximator.approximate(
                kernel_gramian=kernel_gramian,
                regularisation_parameter=1e-6,
                identity=identity,
            )

    @pytest.mark.parametrize(
        "kernel_gramian, identity, rcond",
        [
            (jnp.eye((2)), jnp.eye((2)), 1e-6),
            (jnp.eye((2)), jnp.eye((2)), -1),
        ],
        ids=[
            "valid_rcond_not_negative_one_or_none",
            "valid_rcond_negative_one",
        ],
    )
    def test_approximator_valid_inputs(
        self,
        kernel_gramian: Array,
        identity: Array,
        rcond: Union[int, float, None],
    ) -> None:
        """
        Test `LeastSquareApproximator` handles valid `rcond`.

        Ensure that if we pass a valid `rcond` that is not None, no error is thrown.
        """
        approximator = LeastSquareApproximator(
            random_key=jr.key(0),
            rcond=rcond,
        )

        approximator.approximate(
            kernel_gramian=kernel_gramian,
            regularisation_parameter=1e-6,
            identity=identity,
        )


class TestRandomisedEigendecompositionApproximator(
    InverseApproximationTest[RandomisedEigendecompositionApproximator],
):
    """Test RandomisedEigendecompositionApproximator."""

    @override
    @pytest.fixture(scope="class")
    def approximator(self) -> RandomisedEigendecompositionApproximator:
        """Abstract pytest fixture returns an initialised inverse approximator."""
        random_seed = 2_024
        return RandomisedEigendecompositionApproximator(
            random_key=jr.key(random_seed),
            oversampling_parameter=100,
            power_iterations=1,
            rcond=None,
        )

    @override
    @pytest.fixture(scope="class")
    def problem(self):
        """Define data shared across tests."""
        random_key = jr.key(2_024)
        num_data_points = 1000
        dimension = 2
        identity = jnp.eye(num_data_points)
        regularisation_parameter = 1e-6

        # Compute kernel matrix from standard normal data
        x = jr.normal(random_key, (num_data_points, dimension))
        kernel_gramian = SquaredExponentialKernel().compute(x, x)

        # Compute "exact" inverse
        exact_inverter = LeastSquareApproximator(random_key, rcond=None)
        expected_inverse = exact_inverter.approximate(
            kernel_gramian, regularisation_parameter, identity
        )

        return _InversionProblem(
            random_key,
            kernel_gramian,
            regularisation_parameter,
            identity,
            expected_inverse,
        )

    @pytest.mark.parametrize(
        "kernel_gramian, identity, rcond",
        [
            (jnp.eye((2)), jnp.eye((2)), -10),
            (jnp.eye((2)), jnp.eye((3)), None),
        ],
        ids=[
            "rcond_negative_not_negative_one",
            "unequal_array_dimensions",
        ],
    )
    def test_approximator_invalid_inputs(
        self,
        kernel_gramian: Array,
        identity: Array,
        rcond: Union[int, float, None],
    ) -> None:
        """Test `RandomisedEigendecompositionApproximator` handles invalid inputs."""
        with pytest.raises(ValueError):
            approximator = RandomisedEigendecompositionApproximator(
                random_key=jr.key(0),
                oversampling_parameter=1,
                power_iterations=1,
                rcond=rcond,
            )

            approximator.approximate(
                kernel_gramian=kernel_gramian,
                regularisation_parameter=1e-6,
                identity=identity,
            )

    @pytest.mark.parametrize(
        "kernel_gramian, identity, rcond",
        [
            (jnp.eye((2)), jnp.eye((2)), 1e-6),
            (jnp.eye((2)), jnp.eye((2)), -1),
        ],
        ids=[
            "valid_rcond_not_negative_one_or_none",
            "valid_rcond_negative_one",
        ],
    )
    def test_approximator_valid_inputs(
        self,
        kernel_gramian: Array,
        identity: Array,
        rcond: Union[int, float, None],
    ) -> None:
        """
        Test `RandomisedEigendecompositionApproximator` handles valid `rcond`.

        Ensure that if we pass a valid `rcond` that is not None, no error is thrown.
        """
        approximator = RandomisedEigendecompositionApproximator(
            random_key=jr.key(0),
            oversampling_parameter=1,
            power_iterations=1,
            rcond=rcond,
        )

        approximator.approximate(
            kernel_gramian=kernel_gramian,
            regularisation_parameter=1e-6,
            identity=identity,
        )

    def test_randomised_eigendecomposition_accuracy(self, problem) -> None:
        """Test that the `randomised_eigendecomposition` is accurate."""
        # Unpack problem data
        random_key, kernel_gramian, _, _, _ = problem
        oversampling_parameter = 100
        power_iterations = 1

        eigenvalues, eigenvectors = randomised_eigendecomposition(
            random_key=random_key,
            array=kernel_gramian,
            oversampling_parameter=oversampling_parameter,
            power_iterations=power_iterations,
        )
        assert jnp.linalg.norm(
            kernel_gramian - (eigenvectors @ jnp.diag(eigenvalues) @ eigenvectors.T)
        ) == pytest.approx(0.0, abs=1)

    @pytest.mark.parametrize(
        "kernel_gramian, oversampling_parameter, power_iterations",
        [
            (jnp.zeros((2, 2, 2)), 1, 1),
            (jnp.zeros((2, 3)), 1, 1),
            (jnp.eye((2)), 1.0, 1),
            (jnp.eye((2)), -1, 1),
            (jnp.eye((2)), 1, 1.0),
            (jnp.eye((2)), 1, -1),
        ],
        ids=[
            "larger_than_two_d_array",
            "non_square_array",
            "float_oversampling_parameter",
            "negative_oversampling_parameter",
            "float_power_iterations",
            "negative_power_iterations",
        ],
    )
    def test_randomised_eigendecomposition_invalid_inputs(
        self,
        kernel_gramian: Array,
        oversampling_parameter: int,
        power_iterations: int,
    ) -> None:
        """Test that `randomised_eigendecomposition` handles invalid inputs."""
        with pytest.raises(ValueError):
            randomised_eigendecomposition(
                random_key=jr.key(0),
                array=kernel_gramian,
                oversampling_parameter=oversampling_parameter,
                power_iterations=power_iterations,
            )
=======
            approximator(InvalidKernel(0), random_key, **kwargs)  # pyright: ignore
>>>>>>> 904f17e2
<|MERGE_RESOLUTION|>--- conflicted
+++ resolved
@@ -30,7 +30,6 @@
 
 from coreax.approximation import (
     ANNchorApproximateKernel,
-    LeastSquareApproximator,
     MonteCarloApproximateKernel,
     NystromApproximateKernel,
     RandomRegressionKernel,
@@ -272,319 +271,4 @@
             + f"'{Kernel.__module__}.{Kernel.__qualname__}'"
         )
         with pytest.raises(ValueError, match=expected_msg):
-<<<<<<< HEAD
-            approximator(InvalidKernel(0), random_key, **kwargs)
-
-
-_RegularisedInverseApproximator = TypeVar(
-    "_RegularisedInverseApproximator", bound=RegularisedInverseApproximator
-)
-
-
-class _InversionProblem(NamedTuple):
-    random_key: KeyArrayLike
-    kernel_gramian: Array
-    regularisation_parameter: float
-    identity: Array
-    expected_inv: Array
-
-
-class InverseApproximationTest(ABC, Generic[_RegularisedInverseApproximator]):
-    """Tests related to kernel inverse approximations in approximation.py."""
-
-    @abstractmethod
-    def approximator(self) -> _RegularisedInverseApproximator:
-        """Abstract pytest fixture which initialises an inverse approximator."""
-
-    @abstractmethod
-    def problem(self) -> _InversionProblem:
-        """Abstract pytest fixture which returns a problem for inverse approximation."""
-
-    def test_approximation_accuracy(
-        self, problem: _InversionProblem, approximator: _RegularisedInverseApproximator
-    ) -> None:
-        """Verify approximator performance on toy problem."""
-        # Extract problem settings
-        _, kernel_gramian, regularisation_parameter, identity, expected_inverse = (
-            problem
-        )
-
-        # Approximate the kernel inverse
-        approximate_inverse = approximator.approximate(
-            kernel_gramian=kernel_gramian,
-            regularisation_parameter=regularisation_parameter,
-            identity=identity,
-        )
-
-        # Check the approximation is close to the true value
-        assert jnp.linalg.norm(expected_inverse - approximate_inverse) == pytest.approx(
-            0.0, abs=1
-        )
-
-        # Approximate stack of kernel inverses
-        approximate_inverses = approximator.approximate_stack(
-            kernel_gramians=jnp.array((kernel_gramian, kernel_gramian)),
-            regularisation_parameter=regularisation_parameter,
-            identity=identity,
-        )
-
-        # Check the approximation is close to the true value
-        expected_inverses = jnp.array((expected_inverse, expected_inverse))
-        assert jnp.linalg.norm(
-            expected_inverses - approximate_inverses
-        ) == pytest.approx(0.0, abs=1)
-
-
-class TestLeastSquareApproximator:
-    """Test LeastSquareApproximator."""
-
-    @pytest.fixture(scope="class")
-    def approximator(self) -> LeastSquareApproximator:
-        """Abstract pytest fixture returns an initialised inverse approximator."""
-        random_seed = 2_024
-        return LeastSquareApproximator(random_key=jr.key(random_seed), rcond=None)
-
-    def test_approximator_accuracy(self, approximator: LeastSquareApproximator) -> None:
-        """Test LeastSquareApproximator produces with an analytical example."""
-        regularisation_parameter = 1
-        identity = jnp.eye(2)
-        array = jnp.ones((2, 2))
-
-        expected_output = jnp.array([[2 / 3, -1 / 3], [-1 / 3, 2 / 3]])
-
-        output = approximator.approximate(
-            kernel_gramian=array,
-            regularisation_parameter=regularisation_parameter,
-            identity=identity,
-        )
-        assert jnp.linalg.norm(output - expected_output) == pytest.approx(0.0, abs=1e-3)
-
-    @pytest.mark.parametrize(
-        "kernel_gramian, identity, rcond",
-        [
-            (jnp.eye((2)), jnp.eye((2)), -10),
-            (jnp.eye((2)), jnp.eye((3)), None),
-        ],
-        ids=[
-            "rcond_negative_not_negative_one",
-            "unequal_array_dimensions",
-        ],
-    )
-    def test_approximator_invalid_inputs(
-        self,
-        kernel_gramian: Array,
-        identity: Array,
-        rcond: Union[int, float, None],
-    ) -> None:
-        """Test `LeastSquareApproximator` handles invalid inputs."""
-        with pytest.raises(ValueError):
-            approximator = LeastSquareApproximator(
-                random_key=jr.key(0),
-                rcond=rcond,
-            )
-
-            approximator.approximate(
-                kernel_gramian=kernel_gramian,
-                regularisation_parameter=1e-6,
-                identity=identity,
-            )
-
-    @pytest.mark.parametrize(
-        "kernel_gramian, identity, rcond",
-        [
-            (jnp.eye((2)), jnp.eye((2)), 1e-6),
-            (jnp.eye((2)), jnp.eye((2)), -1),
-        ],
-        ids=[
-            "valid_rcond_not_negative_one_or_none",
-            "valid_rcond_negative_one",
-        ],
-    )
-    def test_approximator_valid_inputs(
-        self,
-        kernel_gramian: Array,
-        identity: Array,
-        rcond: Union[int, float, None],
-    ) -> None:
-        """
-        Test `LeastSquareApproximator` handles valid `rcond`.
-
-        Ensure that if we pass a valid `rcond` that is not None, no error is thrown.
-        """
-        approximator = LeastSquareApproximator(
-            random_key=jr.key(0),
-            rcond=rcond,
-        )
-
-        approximator.approximate(
-            kernel_gramian=kernel_gramian,
-            regularisation_parameter=1e-6,
-            identity=identity,
-        )
-
-
-class TestRandomisedEigendecompositionApproximator(
-    InverseApproximationTest[RandomisedEigendecompositionApproximator],
-):
-    """Test RandomisedEigendecompositionApproximator."""
-
-    @override
-    @pytest.fixture(scope="class")
-    def approximator(self) -> RandomisedEigendecompositionApproximator:
-        """Abstract pytest fixture returns an initialised inverse approximator."""
-        random_seed = 2_024
-        return RandomisedEigendecompositionApproximator(
-            random_key=jr.key(random_seed),
-            oversampling_parameter=100,
-            power_iterations=1,
-            rcond=None,
-        )
-
-    @override
-    @pytest.fixture(scope="class")
-    def problem(self):
-        """Define data shared across tests."""
-        random_key = jr.key(2_024)
-        num_data_points = 1000
-        dimension = 2
-        identity = jnp.eye(num_data_points)
-        regularisation_parameter = 1e-6
-
-        # Compute kernel matrix from standard normal data
-        x = jr.normal(random_key, (num_data_points, dimension))
-        kernel_gramian = SquaredExponentialKernel().compute(x, x)
-
-        # Compute "exact" inverse
-        exact_inverter = LeastSquareApproximator(random_key, rcond=None)
-        expected_inverse = exact_inverter.approximate(
-            kernel_gramian, regularisation_parameter, identity
-        )
-
-        return _InversionProblem(
-            random_key,
-            kernel_gramian,
-            regularisation_parameter,
-            identity,
-            expected_inverse,
-        )
-
-    @pytest.mark.parametrize(
-        "kernel_gramian, identity, rcond",
-        [
-            (jnp.eye((2)), jnp.eye((2)), -10),
-            (jnp.eye((2)), jnp.eye((3)), None),
-        ],
-        ids=[
-            "rcond_negative_not_negative_one",
-            "unequal_array_dimensions",
-        ],
-    )
-    def test_approximator_invalid_inputs(
-        self,
-        kernel_gramian: Array,
-        identity: Array,
-        rcond: Union[int, float, None],
-    ) -> None:
-        """Test `RandomisedEigendecompositionApproximator` handles invalid inputs."""
-        with pytest.raises(ValueError):
-            approximator = RandomisedEigendecompositionApproximator(
-                random_key=jr.key(0),
-                oversampling_parameter=1,
-                power_iterations=1,
-                rcond=rcond,
-            )
-
-            approximator.approximate(
-                kernel_gramian=kernel_gramian,
-                regularisation_parameter=1e-6,
-                identity=identity,
-            )
-
-    @pytest.mark.parametrize(
-        "kernel_gramian, identity, rcond",
-        [
-            (jnp.eye((2)), jnp.eye((2)), 1e-6),
-            (jnp.eye((2)), jnp.eye((2)), -1),
-        ],
-        ids=[
-            "valid_rcond_not_negative_one_or_none",
-            "valid_rcond_negative_one",
-        ],
-    )
-    def test_approximator_valid_inputs(
-        self,
-        kernel_gramian: Array,
-        identity: Array,
-        rcond: Union[int, float, None],
-    ) -> None:
-        """
-        Test `RandomisedEigendecompositionApproximator` handles valid `rcond`.
-
-        Ensure that if we pass a valid `rcond` that is not None, no error is thrown.
-        """
-        approximator = RandomisedEigendecompositionApproximator(
-            random_key=jr.key(0),
-            oversampling_parameter=1,
-            power_iterations=1,
-            rcond=rcond,
-        )
-
-        approximator.approximate(
-            kernel_gramian=kernel_gramian,
-            regularisation_parameter=1e-6,
-            identity=identity,
-        )
-
-    def test_randomised_eigendecomposition_accuracy(self, problem) -> None:
-        """Test that the `randomised_eigendecomposition` is accurate."""
-        # Unpack problem data
-        random_key, kernel_gramian, _, _, _ = problem
-        oversampling_parameter = 100
-        power_iterations = 1
-
-        eigenvalues, eigenvectors = randomised_eigendecomposition(
-            random_key=random_key,
-            array=kernel_gramian,
-            oversampling_parameter=oversampling_parameter,
-            power_iterations=power_iterations,
-        )
-        assert jnp.linalg.norm(
-            kernel_gramian - (eigenvectors @ jnp.diag(eigenvalues) @ eigenvectors.T)
-        ) == pytest.approx(0.0, abs=1)
-
-    @pytest.mark.parametrize(
-        "kernel_gramian, oversampling_parameter, power_iterations",
-        [
-            (jnp.zeros((2, 2, 2)), 1, 1),
-            (jnp.zeros((2, 3)), 1, 1),
-            (jnp.eye((2)), 1.0, 1),
-            (jnp.eye((2)), -1, 1),
-            (jnp.eye((2)), 1, 1.0),
-            (jnp.eye((2)), 1, -1),
-        ],
-        ids=[
-            "larger_than_two_d_array",
-            "non_square_array",
-            "float_oversampling_parameter",
-            "negative_oversampling_parameter",
-            "float_power_iterations",
-            "negative_power_iterations",
-        ],
-    )
-    def test_randomised_eigendecomposition_invalid_inputs(
-        self,
-        kernel_gramian: Array,
-        oversampling_parameter: int,
-        power_iterations: int,
-    ) -> None:
-        """Test that `randomised_eigendecomposition` handles invalid inputs."""
-        with pytest.raises(ValueError):
-            randomised_eigendecomposition(
-                random_key=jr.key(0),
-                array=kernel_gramian,
-                oversampling_parameter=oversampling_parameter,
-                power_iterations=power_iterations,
-            )
-=======
-            approximator(InvalidKernel(0), random_key, **kwargs)  # pyright: ignore
->>>>>>> 904f17e2
+            approximator(InvalidKernel(0), random_key, **kwargs)  # pyright: ignore