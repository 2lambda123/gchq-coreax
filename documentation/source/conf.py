# © Crown Copyright GCHQ
#
# Licensed under the Apache License, Version 2.0 (the "License");
# you may not use this file except in compliance with the License.
# You may obtain a copy of the License at
#
# http://www.apache.org/licenses/LICENSE-2.0
#
# Unless required by applicable law or agreed to in writing, software
# distributed under the License is distributed on an "AS IS" BASIS,
# WITHOUT WARRANTIES OR CONDITIONS OF ANY KIND, either express or implied.
# See the License for the specific language governing permissions and
# limitations under the License.

# Configuration file for the Sphinx documentation builder.
#
# For the full list of built-in configuration values, see the documentation:
# https://www.sphinx-doc.org/en/master/usage/configuration.html
"""Configuration details for Sphinx documentation."""

import os
import sys
from pathlib import Path
from types import ModuleType
from typing import Any, Optional, TypeVar, Union
from unittest import mock

import sphinx.config
import sphobjinv
import tqdm
from jax.typing import ArrayLike
from sphinx_autodoc_typehints import format_annotation as default_format_annotation

# https://docs.github.com/en/actions/learn-github-actions/variables,
# see the "Default environment variables" section
RUNNING_IN_GITHUB_ACTIONS = os.environ.get("GITHUB_ACTIONS") == "true"

CONF_FILE_PATH = Path(__file__).absolute()
SOURCE_FOLDER_PATH = CONF_FILE_PATH.parent
DOCS_FOLDER_PATH = SOURCE_FOLDER_PATH.parent
REPO_FOLDER_PATH = DOCS_FOLDER_PATH.parent
EXAMPLES = "examples"

TQDM_CUSTOM_PATH = SOURCE_FOLDER_PATH / "tqdm.inv"

sys.path.extend([str(DOCS_FOLDER_PATH), str(SOURCE_FOLDER_PATH), str(REPO_FOLDER_PATH)])


# pylint: disable=wrong-import-position
for module_name in ("jaxopt",):
    # only needed to import coreax, not actually used on import
    sys.modules[module_name] = mock.Mock()
from ref_style import STYLE_NAME  # needed to fix citations within the docstrings

import coreax  # Cannot import until after package has been added to path
import coreax.util

# pylint: enable=wrong-import-position


# -- Project information -----------------------------------------------------
# https://www.sphinx-doc.org/en/master/usage/configuration.html#project-information

# pylint: disable=invalid-name
# pylint: disable=redefined-builtin
project = "Coreax"
copyright = "UK Crown"
author = "GCHQ"
version = "v" + coreax.__version__
# pylint: enable=redefined-builtin
# pylint: enable=invalid-name

# mocked by Sphinx to reduce requirements for building docs
autodoc_mock_imports = ["cv2", "imageio", "matplotlib"]


# -- General configuration ---------------------------------------------------
# https://www.sphinx-doc.org/en/master/usage/configuration.html#general-configuration

# pylint: disable=invalid-name
# Fixes ISSUE #561 pending a fix for ISSUE #570
show_warning_types = True
suppress_warnings = ["config.cache"]
# pylint: enable=invalid-name

# sphinx extensions
extensions = [
    "sphinx.ext.autodoc",
    "sphinx.ext.autosectionlabel",
    "sphinx.ext.doctest",
    "sphinx.ext.intersphinx",
    "sphinx.ext.viewcode",
    "sphinx_autodoc_typehints",
    "sphinx_toolbox.wikipedia",
    "sphinxcontrib.bibtex",
]


# pylint: disable=invalid-name
toc_object_entries_show_parents = "hide"  # don't show prefix in secondary TOC
# pylint: enable=invalid-name


# pylint: disable=invalid-name
bibtex_default_style = STYLE_NAME
bibtex_references_path = SOURCE_FOLDER_PATH / "references.bib"
bibtex_bibfiles = [str(bibtex_references_path)]
# pylint: enable=invalid-name


# pylint: disable=invalid-name
autodoc_typehints = (
    "description"  # Display type annotations only in compiled description.
)
# pylint: enable=invalid-name

autodoc_default_options = {
    "members": True,
    "class": True,
    "member-order": "bysource",
    "private-members": True,
    "undoc-members": True,
    "show_inheritance": True,
    "exclude-members": ",".join(
        (  # Use this join syntax to make positions of commas clear and consistent
            "_abc_impl",
            "_parent_ref",
            "_state",
            "hidden_dim",
            "output_dim",
            "name",
            "parent",
            "scope",
        )
    ),
}

if RUNNING_IN_GITHUB_ACTIONS:
    linkcheck_ignore = ["https://stackoverflow.com"]

# set Inter-sphinx mapping to link to external documentation
intersphinx_mapping = {  # linking to external documentation
    "python": ("https://docs.python.org/3", None),
    "jax": ("https://jax.readthedocs.io/en/latest/", None),
    "jaxopt": ("https://jaxopt.github.io/stable/", None),
    "flax": ("https://flax.readthedocs.io/en/latest/", None),
    "optax": ("https://optax.readthedocs.io/en/latest/", None),
    "numpy": ("https://numpy.org/doc/stable/", None),
    "matplotlib": ("https://matplotlib.org/stable/", None),
    "sklearn": ("https://scikit-learn.org/stable/", None),
    "tqdm": ("https://tqdm.github.io/docs/", str(TQDM_CUSTOM_PATH)),
}

nitpick_ignore = [
    ("py:class", "flax.core.scope.Scope"),
    ("py:class", "flax.linen.module._Sentinel"),
    ("py:class", "coreax.solvers.coresubset._Data"),
    ("py:class", "coreax.solvers.composite._Coreset"),
    ("py:class", "coreax.solvers.composite._Data"),
    ("py:class", "coreax.solvers.composite._State"),
    ("py:class", "Array"),
    ("py:class", "jaxtyping.Shaped"),
    ("py:class", "jaxtyping.Shaped[Array, 'n *d']"),
    ("py:class", "jaxtyping.Shaped[ndarray, 'n *d']"),
    ("py:class", "jaxtyping.Shaped[Array, 'n d']"),
    ("py:class", "jaxtyping.Shaped[ndarray, 'n d']"),
    ("py:class", "jaxtyping.Shaped[Array, 'n *p']"),
    ("py:class", "jaxtyping.Shaped[Array, 'n p']"),
    ("py:class", "jaxtyping.Shaped[Array, 'n']"),
    ("py:class", "jaxtyping.Shaped[ndarray, 'n']"),
    ("py:class", "jax._src.typing.SupportsDType"),
<<<<<<< HEAD
    ("py:class", "numpy.bool"),
=======
    # TODO: Remove once no longer supporting Numpy < 2
    # https://github.com/gchq/coreax/issues/674
>>>>>>> 6920f366
    ("py:class", "numpy.bool_"),
]


autodoc_custom_types: dict[Any, str] = {  # Specify custom types for autodoc_type_hints
    ArrayLike: ":data:`~jax.typing.ArrayLike`",
}

# custom references for tqdm, which does not support intersphinx
tqdm_refs: dict[str, dict[str, str]] = {
    "py:class": {
        "tqdm.tqdm": "tqdm/#tqdm-objects",
    }
}


def typehints_formatter(
    annotation: Any, config: sphinx.config.Config
) -> Union[str, None]:
    """
    Properly replace custom type aliases.

    :param annotation: The type annotation to be processed.
    :param config: The current configuration being used.
    :returns: A string of reStructured text (e.g. :py:class:`something`) or None to fall
        back to the default.

    This function is called on each type annotation that Sphinx processes.
    The following steps occur:

    1. Check if the annotation is a TypeVar. If so, replace it with its "bound" type
        for clarity in the docs. If not, then replace it with typing.Any.
    2. Check whether a specific Sphinx string has been defined in autodoc_custom_types.
        If so, return that.
    3. If not, then return None, which uses thee default formatter.

    See https://github.com/tox-dev/sphinx-autodoc-typehints?tab=readme-ov-file#options
    for specification.
    """
    if isinstance(annotation, TypeVar):
        if annotation.__bound__ is None:  # when a generic TypeVar has been used.
            return default_format_annotation(Any, config)
        return default_format_annotation(
            annotation.__bound__, config
        )  # get the annotation for the bound type
    return autodoc_custom_types.get(annotation)


# -- Options for HTML output -------------------------------------------------
# https://www.sphinx-doc.org/en/master/usage/configuration.html#options-for-html-output

# pylint: disable=invalid-name
html_theme = "furo"
html_logo = "../assets/Logo.svg"
html_favicon = "../assets/LogoMark.svg"
# pylint: enable=invalid-name

html_css_files = [
    "https://cdnjs.cloudflare.com/ajax/libs/font-awesome/6.0.0/css/fontawesome.min.css",
    "https://cdnjs.cloudflare.com/ajax/libs/font-awesome/6.0.0/css/solid.min.css",
    "https://cdnjs.cloudflare.com/ajax/libs/font-awesome/6.0.0/css/brands.min.css",
]

html_theme_options = {
    "sidebar_hide_name": True,
    "source_repository": "https://github.com/gchq/coreax/",
    "source_branch": "main",
    "source_directory": "documentation/source/",
    "footer_icons": [
        {
            "name": "GitHub",
            "url": "https://github.com/gchq/coreax/",
            "class": "fa-brands fa-github fa-2x",
        },
        {
            "name": "PyPI",
            "url": "https://pypi.org/project/coreax/",
            "class": "fa-brands fa-python fa-2x",
        },
        {
            "name": "Changelog",
            "url": "https://github.com/gchq/coreax/blob/main/CHANGELOG.md",
            "class": "fa-solid fa-scroll fa-2x",
        },
    ],
}


def create_custom_inv_file(
    module: ModuleType,
    custom_refs: dict[str, dict[str, str]],
    file_name: Optional[str] = None,
) -> None:
    """
    Create an objects.inv file containing custom routes.

    :param module: The module to which this file will refer.
    :param custom_refs: A nested mapping of references to be included. See the example
        below.
    :param file_name: The name of the created file (which is created in the same
        directory as this file). If none, the name of the module is used (with the
        suffix .inv).

    For more info, see https://sphobjinv.readthedocs.io/en/latest/customfile.html

    :Example:
        >>> import collections
        >>> custom_refs = {
        ...     "py:class:" : {
        ...         "collections.Counter": "/path/to/collections.html#Counter",
        ...     }
        ... }
        >>> create_custom_inv_file(collections, custom_refs)

        This creates a file named "collections.inv" which contains a single reference
        to :py:class:`collections.Counter` pointing at the **path**
        "/path/to/collections.html#Counter".
        Intersphinx will combine this path with the path passed to the standard mapping.
    """
    inventory = sphobjinv.Inventory()
    inventory.project = module.__name__
    inventory.version = getattr(module, "__version__", None)

    for domain_and_role, mapping in custom_refs.items():
        domain, role = domain_and_role.split(":")
        for name, uri in mapping.items():
            # pylint: disable=abstract-class-instantiated
            inventory.objects.append(
                sphobjinv.DataObjStr(
                    name=name,
                    domain=domain,
                    role=role,
                    priority=str(1),
                    uri=uri,
                    dispname="-",
                )
            )
            # pylint: enable=abstract-class-instantiated

    raw_inventory_bytes = inventory.data_file(contract=True)
    compressed_inventory_bytes = sphobjinv.compress(raw_inventory_bytes)

    if file_name is None:
        file_name = f"{module.__name__}.inv"
    sphobjinv.writebytes(SOURCE_FOLDER_PATH / file_name, compressed_inventory_bytes)


if not TQDM_CUSTOM_PATH.exists():
    print("Creating custom inventory file for tqdm")
    create_custom_inv_file(tqdm, tqdm_refs)<|MERGE_RESOLUTION|>--- conflicted
+++ resolved
@@ -169,13 +169,10 @@
     ("py:class", "jaxtyping.Shaped[Array, 'n']"),
     ("py:class", "jaxtyping.Shaped[ndarray, 'n']"),
     ("py:class", "jax._src.typing.SupportsDType"),
-<<<<<<< HEAD
-    ("py:class", "numpy.bool"),
-=======
     # TODO: Remove once no longer supporting Numpy < 2
     # https://github.com/gchq/coreax/issues/674
->>>>>>> 6920f366
     ("py:class", "numpy.bool_"),
+    ("py:class", "numpy.bool"),
 ]
 
 
