 # © Crown Copyright GCHQ
 #
 # Licensed under the Apache License, Version 2.0 (the "License");
 # you may not use this file except in compliance with the License.
 # You may obtain a copy of the License at
 #
 # http://www.apache.org/licenses/LICENSE-2.0
 #
 # Unless required by applicable law or agreed to in writing, software
 # distributed under the License is distributed on an "AS IS" BASIS,
 # WITHOUT WARRANTIES OR CONDITIONS OF ANY KIND, either express or implied.
 # See the License for the specific language governing permissions and
 # limitations under the License.

# Support annotations with | in Python < 3.10
# TODO: Remove once no longer supporting old code
from __future__ import annotations

import jax.numpy as jnp
from jax.typing import ArrayLike
from jax import jit, vmap, Array


@jit
def sq_dist(x: ArrayLike, y: ArrayLike) -> Array:
    r"""
    Calculate the squared distance between two vectors.

<<<<<<< HEAD
    Args:
        x: First vector
        y: Second vector

    Returns:
        ndarray: same format as numpy.dot
=======
    :param x: First vector argument
    :param y: Second vector argument
    :return: Dot product of `x-y` and `x-y`, the square distance between `x` and `y`
>>>>>>> 3f014387
    """
    return jnp.dot(x - y, x - y)


@jit
<<<<<<< HEAD
def sq_dist_pairwise(x_array: ArrayLike, y_array: ArrayLike) -> Array:
    """ Efficient pairwise square distance

    Args:
        x_array: First set of vectors, n x d
        y_array: Second set of vectors, m x d
=======
def sq_dist_pairwise(X: ArrayLike, Y: ArrayLike) -> Array:
    r"""
    Calculate efficient pairwise square distance between two arrays.
>>>>>>> 3f014387

    :param X: First :math:`n \times d` array argument
    :param Y: Second :math:`m \times d` array argument
    :return: Pairwise squared distances between `X` and `Y` as an
             :math:`n \times m` array
    """
    # Use vmap to turn distance between individual vectors into a pairwise distance.
    d1 = vmap(sq_dist, in_axes=(None, 0), out_axes=0)
    d2 = vmap(d1, in_axes=(0, None), out_axes=0)

    return d2(x_array, y_array)


@jit
<<<<<<< HEAD
def rbf_kernel(x: ArrayLike, y: ArrayLike, variance: float = 1.) -> Array:
    """Squared exponential kernel for a pair of individual vectors

    Args:
        x: First vector.
        y: Second vector.
        variance: Variance parameter. Optional, defaults to 1.

    Returns:
        RBF kernel evaluated at x, y
=======
def rbf_kernel(x: ArrayLike, y: ArrayLike, var: float = 1.) -> Array:
    r"""
    Calculate the radial basis function (RBF) kernel for a pair of vectors.

    :param x: First vector
    :param y: Second vector
    :param var: Variance. Optional, defaults to 1
    :return: RBF kernel evaluated at `(x,y)`
>>>>>>> 3f014387
    """
    return jnp.exp(-sq_dist(x, y) / (2 * variance))


@jit
<<<<<<< HEAD
def laplace_kernel(x: ArrayLike, y: ArrayLike, variance: float = 1.) -> Array:
    """Laplace kernel for a pair of individual vectors

    Args:
        x: First vector.
        y: Second vector.
        variance: Variance parameter. Optional, defaults to 1.
=======
def laplace_kernel(x: ArrayLike, y: ArrayLike, var: float = 1.) -> Array:
    r"""
    Calculate the Laplace kernel for a pair of vectors.
>>>>>>> 3f014387

    :param x: First vector
    :param y: Second vector
    :param var: Variance. Optional, defaults to 1
    :return: Laplace kernel evaluated at `(x,y)`
    """
    return jnp.exp(-jnp.linalg.norm(x - y) / (2 * variance))


@jit
def diff(x: ArrayLike, y: ArrayLike) -> Array:
    r"""
    Calculate vector difference for a pair of vectors.

<<<<<<< HEAD
    Args:
        x: First vector.
        y: Second vector.

    Returns:
        Vector difference
=======
    :param x: First vector
    :param y: Second vector
    :return: Vector difference `x-y`
>>>>>>> 3f014387
    """
    return x - y


@jit
<<<<<<< HEAD
def pdiff(x_array: ArrayLike, y_array: ArrayLike) -> Array:
    """Efficient pairwise difference for two arrays of vectors

    Args:
        x_array: First set of vectors, n x d
        y_array: Second set of vectors, m x d
=======
def pdiff(X: ArrayLike, Y: ArrayLike) -> Array:
    r"""
    Calculate efficient pairwise difference between two arrays of vectors.
>>>>>>> 3f014387

    :param X: First :math:`n \times d` array argument
    :param Y: Second :math:`m \times d` array argument
    :return: Pairwise differences between `X` and `Y` as an
             :math:`n \times m \times d` array
    """
    d1 = vmap(diff, in_axes=(0, None), out_axes=0)
    d2 = vmap(d1, in_axes=(None, 0), out_axes=1)

    return d2(x_array, y_array)


@jit
<<<<<<< HEAD
def normalised_rbf(x_array: ArrayLike, y_array: ArrayLike, bandwidth: float = 1.) -> Array:
    """Normalised Gaussian kernel, pairwise.

    Args:
        x_array: First set of vectors, n x d.
        y_array: Second set of vectors, m x d.
        bandwidth: Kernel bandwidth (std dev). Defaults to 1.

    Returns:
        Pairwise kernel evaluations.
=======
def normalised_rbf(X: ArrayLike, Y: ArrayLike, nu: float = 1.) -> Array:
    r"""
    Evaluate the normalised Gaussian kernel pairwise.

    :param X: First :math:`n \times d` array argument
    :param Y: Second :math:`m \times d` array argument
    :param nu: Kernel bandwidth (standard deviation). Optional, defaults to 1
    :return: Pairwise kernel evaluations
>>>>>>> 3f014387
    """
    square_distances = sq_dist_pairwise(x_array, y_array)
    kernel = jnp.exp(-.5 * square_distances / bandwidth ** 2) / jnp.sqrt(2 * jnp.pi)

    return kernel / bandwidth


@jit
<<<<<<< HEAD
def pc_imq(x_array: ArrayLike, y_array: ArrayLike, bandwidth: float = 1.) -> Array:
    """Preconditioned inverse multi-quadric kernel

    Args:
        x_array: First set of vectors, n x d.
        y_array: Second set of vectors, m x d.
        bandwidth: Kernel bandwidth (std dev). Defaults to 1.
=======
def pc_imq(X: ArrayLike, Y: ArrayLike, nu: float = 1.) -> Array:
    r"""
    Evaluate the pre-conditioned inverse multi-quadric kernel pairwise.
>>>>>>> 3f014387

    :param X: First :math:`n \times d` array argument
    :param Y: Second :math:`m \times d` array argument
    :param nu: Kernel bandwidth (standard deviation). Optional, defaults to 1
    :return: Pairwise kernel evaluations
    """
    scaling = 2 * bandwidth ** 2
    mq_array = sq_dist_pairwise(x_array, y_array) / scaling
    kernel = 1 / jnp.sqrt(1 + mq_array)

    return kernel


@jit
def grad_rbf_y(
        x_array: ArrayLike,
        y_array: ArrayLike,
        bandwidth: float = 1.,
        gram_matrix: ArrayLike | None = None,
) -> Array:
<<<<<<< HEAD
    """Gradient of normalised RBF wrt Y

    Args:
        x_array: First set of vectors, n x d.
        y_array: Second set of vectors, m x d.
        bandwidth: Kernel bandwidth (std dev). Defaults to 1.
        gram_matrix: Gram matrix, if available. Defaults to a Normalised Gaussian kernel.

    Returns:
        Gradients at each X x Y point, m x n x d
=======
    r"""
    Calculate the gradient of the normalised radial basis function with respect to Y.

    :param X: First :math:`n \times d` array argument
    :param Y: Second :math:`m \times d` array argument
    :param nu: Kernel bandwidth (standard deviation). Optional, defaults to 1
    :param K: Gram matrix. Optional, defaults to `None`
    :return: Gradients at each `X x Y` point, an :math:`m \times n \times d` array
>>>>>>> 3f014387
    """
    if gram_matrix is None:
        gram_matrix = normalised_rbf(y_array, x_array, bandwidth=bandwidth)
    else:
        gram_matrix = jnp.asarray(gram_matrix)

    distances = pdiff(y_array, x_array)

    return distances * gram_matrix[:, :, None] / bandwidth


@jit
def grad_rbf_x(
        x_array: ArrayLike,
        y_array: ArrayLike,
        bandwidth: float = 1.,
        gram_matrix: ArrayLike | None = None,
) -> Array:
<<<<<<< HEAD
    """Gradient of normalised RBF wrt X

    Args:
        x_array: First set of vectors, n x d.
        y_array: Second set of vectors, m x d.
        bandwidth: Kernel bandwidth (std dev). Defaults to 1.
        gram_matrix: Gram matrix, if available. Defaults to a Normalised Gaussian kernel.

    Returns:
        Gradients at each X x Y point, n x m x d
=======
    r"""
    Calculate the gradient of the normalised radial basis function with respect to X.

    :param X: First :math:`n \times d` array argument
    :param Y: Second :math:`m \times d` array argument
    :param nu: Kernel bandwidth (standard deviation). Optional, defaults to 1
    :param K: Gram matrix. Optional, defaults to `None`
    :return: Gradients at each `X x Y` point, an :math:`n \times m \times d` array
>>>>>>> 3f014387
    """
    return -jnp.transpose(grad_rbf_y(x_array, y_array, bandwidth, gram_matrix), (1, 0, 2))


@jit
def grad_pc_imq_y(
        x_array: ArrayLike,
        y_array: ArrayLike,
        bandwidth: float = 1.,
        gram_matrix: ArrayLike | None = None,
) -> Array:
<<<<<<< HEAD
    """Gradient of pre-conditioned inverse multi-quadric wrt Y

    Args:
        x_array: First set of vectors, n x d.
        y_array: Second set of vectors, m x d.
        bandwidth: Kernel bandwidth (std dev). Defaults to 1.
        gram_matrix: Gram matrix, if available. Defaults to a Preconditioned inverse multi-quadric kernel.

    Returns:
        Gradients at each X x Y point, m x n x d
=======
    r"""
    Calculate gradient of the pre-conditioned inverse multi-quadric with respect to Y.

    :param X: First :math:`n \times d` array argument
    :param Y: Second :math:`m \times d` array argument
    :param nu: Kernel bandwidth (standard deviation). Optional, defaults to 1
    :param K: Gram matrix. Optional, defaults to `None`
    :return: Gradients at each `X x Y` point, an :math:`m \times n \times d` array
>>>>>>> 3f014387
    """
    scaling = 2 * bandwidth**2
    if gram_matrix is None:
        gram_matrix = pc_imq(y_array, x_array, bandwidth)
    else:
        gram_matrix = jnp.asarray(gram_matrix)
    mq_array = pdiff(y_array, x_array)

    return gram_matrix[:, :, None]**3 * mq_array / scaling


@jit
def grad_pc_imq_x(
        x_array: ArrayLike,
        y_array: ArrayLike,
        bandwidth: float = 1.,
        gram_matrix: ArrayLike | None = None,
) -> Array:
<<<<<<< HEAD
    """Gradient of pre-conditioned inverse multi-quadric wrt X

    Args:
        x_array: First set of vectors, n x d.
        y_array: Second set of vectors, m x d.
        bandwidth: Kernel bandwidth (std dev). Defaults to 1.
        gram_matrix: Gram matrix, if available. Defaults to a Preconditioned inverse multi-quadric kernel.

    Returns:
        Gradients at each X x Y point, n x m x d
=======
    r"""
    Calculate gradient of the pre-conditioned inverse multi-quadric with respect to X.

    :param X: First :math:`n \times d` array argument
    :param Y: Second :math:`m \times d` array argument
    :param nu: Kernel bandwidth (standard deviation). Optional, defaults to 1
    :param K: Gram matrix. Optional, defaults to `None`
    :return: Gradients at each `X x Y` point, an :math:`n \times m \times d` array
>>>>>>> 3f014387
    """
    return -jnp.transpose(grad_pc_imq_y(x_array, y_array, bandwidth, gram_matrix), (1, 0, 2))


@jit
def rbf_div_x_grad_y(
        x_array: ArrayLike,
        y_array: ArrayLike,
        bandwidth: float = 1.,
        num_data_points: int | None = None,
        gram_matrix: ArrayLike | None = None,
) -> Array:
<<<<<<< HEAD
    """Divergence operator acting on gradient of RBF kernel wrt Y. Avoids explicit computation of the Hessian.

    Args:
        x_array: First set of vectors, n x d.
        y_array: Second set of vectors, m x d.
        bandwidth: Kernel bandwidth (std dev). Defaults to 1.
        num_data_points: The number of data points in the _generating_ set (not necessarily the same as X). Defaults to None.
        gram_matrix: Gram matrix, if available. Defaults to a Normalised Gaussian kernel.

    Returns:
        n x m matrix
=======
    r"""
    Apply divergence operator on gradient of RBF kernel with respect to Y.

    This avoids explicit computation of the Hessian. Note that the generating set is
    not necessarily the same as `X`.

    :param X: First :math:`n \times d` array argument
    :param Y: Second :math:`m \times d` array argument
    :param nu: Kernel bandwidth (standard deviation). Optional, defaults to 1
    :param n: Number of data points in the generating set. Optional, defaults to `None`
    :param K: Gram matrix. Optional, defaults to `None`
    :return: Divergence operator, an :math:`n \times m` matrix
>>>>>>> 3f014387
    """
    x_array = jnp.asarray(x_array)
    if gram_matrix is None:
        gram_matrix = normalised_rbf(x_array, y_array, bandwidth=bandwidth)
    if num_data_points is None:
        num_data_points = x_array.shape[0]

    return gram_matrix / bandwidth * (num_data_points - sq_dist_pairwise(x_array, y_array) / bandwidth)


@jit
def pc_imq_div_x_grad_y(
        x_array: ArrayLike,
        y_array: ArrayLike,
        bandwidth: float = 1.,
        num_data_points: int = None,
        gram_matrix: ArrayLike | None = None,
) -> Array:
<<<<<<< HEAD
    """Divergence operator acting on gradient of PC-IMQ kernel wrt Y. Avoids explicit computation of the Hessian.

    Args:
        x_array: First set of vectors, n x d.
        y_array: Second set of vectors, m x d.
        bandwidth: Kernel bandwidth (std dev). Defaults to 1.
        num_data_points: The number of data points in the _generating_ set (not necessarily the same as X). Defaults to number of vectors in X.
        gram_matrix: Gram matrix, if available. Defaults to a Normalised Gaussian kernel.

    Returns:
       n x m matrix
=======
    r"""
    Apply divergence operator on gradient of PC-IMQ kernel with respect to Y.

    This avoids explicit computation of the Hessian. Note that the generating set is
    not necessarily the same as `X`.

    :param X: First :math:`n \times d` array argument
    :param Y: Second :math:`m \times d` array argument
    :param nu: Kernel bandwidth (standard deviation). Optional, defaults to 1
    :param n: Number of data points in the generating set. Optional, defaults to `None`
    :param K: Gram matrix. Optional, defaults to `None`
    :return: Divergence operator, an :math:`n \times m` matrix
>>>>>>> 3f014387
    """
    scaling = 2 * bandwidth ** 2
    x_array = jnp.asarray(x_array)
    if gram_matrix is None:
        gram_matrix = pc_imq(x_array, y_array, bandwidth=bandwidth)
    if num_data_points is None:
        num_data_points = x_array.shape[0]
    return num_data_points / \
        scaling * gram_matrix ** 3 - 3 * sq_dist_pairwise(x_array, y_array) / scaling ** 2 * gram_matrix ** 5


@jit
<<<<<<< HEAD
def median_heuristic(x_array: ArrayLike) -> Array:
    """Compute the median heuristic for setting kernel bandwidth

    Args:
        x_array: Input array of vectors.

    Returns:
        Bandwidth parameter, computed from the median heuristic, as a zero-dimensional
        array
=======
def median_heuristic(X: ArrayLike) -> Array:
    r"""
    Compute the median heuristic for setting kernel bandwidth.

    :param X: Input array of vectors
    :return: Bandwidth parameter, computed from the median heuristic, as a
             0-dimensional array
>>>>>>> 3f014387
    """
    # calculate square distances as an upper triangular matrix
    square_distances = jnp.triu(sq_dist_pairwise(x_array, x_array), k=1)
    # calculate the median
    median_square_distance = jnp.median(square_distances[jnp.triu_indices_from(square_distances, k=1)])
    
    return jnp.sqrt(median_square_distance / 2.)


@jit
<<<<<<< HEAD
def rbf_f_x(random_var_values: ArrayLike, kde_data: ArrayLike, bandwidth: float) -> tuple[Array, Array]:
    """PDF of X, as constructed by an RBF KDE using data set D

    Args:
        random_var_values: Random variable values, n x d
        kde_data: KDE data set, m x d
        bandwidth: Kernel bandwidth (std dev).

    Returns:
        Gram matrix mean over Y, n x 1; Gram matrix, n x m
=======
def rbf_f_X(X: ArrayLike, D: ArrayLike, nu: float) -> tuple[Array, Array]:
    r"""
    Construct PDF of `X` by kernel density estimation for a radial basis function.

    :param X: An :math:`n \times d` array of random variable values
    :param D: The :math:`m \times d` kernel density estimation set
    :param nu: Kernel bandwidth (standard deviation)
    :return: Gram matrix mean over X as an :math:`n \times 1` array; Gram matrix as an
             :math:`n \times m` array
>>>>>>> 3f014387
    """
    kernel = normalised_rbf(random_var_values, kde_data, bandwidth)
    kernel_mean = kernel.mean(axis=1)
    
    return kernel_mean, kernel


@jit
def rbf_grad_log_f_x(
        random_var_values: ArrayLike,
        kde_data: ArrayLike,
        bandwidth: float,
        gram_matrix: ArrayLike | None = None,
        kernel_mean: ArrayLike | None = None,
) -> Array:
    r"""
    Compute gradient of log-PDF of `X`.

<<<<<<< HEAD
    Args:
        random_var_values: Random variable values, n x d
        kde_data: KDE data set, m x d
        bandwidth: Kernel bandwidth (std dev).
        gram_matrix: Gram matrix, if available, n x m. Defaults to a Normalised Gaussian kernel.
        kernel_mean: Kernel mean, if available, n x 1. Defaults to a mean of a Normalised Gaussian kernel.
=======
    The PDF is constructed from kernel density estimation.
>>>>>>> 3f014387

    :param X: An :math:`n \times d` array of random variable values
    :param D: The :math:`m \times d` kernel density estimation set
    :param nu: Kernel bandwidth (standard deviation)
    :param K: Gram matrix, an :math:`n \times m` array. Optional, defaults to `None`
    :param Kbar: Kernel mean, an :math:`n \times 1` array. Optional, defaults to `None`
    :return: An :math:`n \times d` array of gradients evaluated at values of `X`
    """
    random_var_values = jnp.atleast_2d(random_var_values)
    kde_data = jnp.atleast_2d(kde_data)
    if gram_matrix is None or kernel_mean is None:
        kernel_mean, gram_matrix = rbf_f_x(random_var_values, kde_data, bandwidth)
    else:
        kernel_mean = jnp.asarray(kernel_mean)
    num_kde_points = kde_data.shape[0]
    gradients = grad_rbf_x(random_var_values, kde_data, bandwidth, gram_matrix).mean(axis=1)
    
    return gradients / (num_kde_points * kernel_mean[:, None])


@jit
def grad_rbf_x(
        x_array: ArrayLike,
        y_array: ArrayLike,
        bandwidth: float,
        kernel: ArrayLike | None = None,
) -> Array:
<<<<<<< HEAD
    """Gradient of the RBF kernel, wrt X

    Args:
        x_array: First set of vectors, n x d.
        y_array: Second set of vectors, m x d.
        bandwidth: Kernel bandwidth (std dev).
        kernel: Gram matrix, if available, n x m. Defaults to None.

    Returns:
        Array of gradients evaluated at values of X, n x d.
=======
    r"""
    Compute gradient of the radial basis function kernel with respect to `X`.

    :param X: First :math:`n \times d` array argument
    :param Y: Second :math:`m \times d` array argument
    :param nu: Kernel bandwidth (standard deviation)
    :param K: Gram matrix, an :math:`n \times m` array. Optional, defaults to `None`
    :return: Gradient evaluated at values of `X`, as an :math:`n \times d` array
>>>>>>> 3f014387
    """
    if kernel is None:
        kernel = normalised_rbf(x_array, y_array, bandwidth)
    else:
        kernel = jnp.asarray(kernel)

    scaled_distances = -pdiff(x_array, y_array) / bandwidth
    return scaled_distances * kernel[:, :, None]


@jit
def grad_rbf_y(
        x_array: ArrayLike,
        y_array: ArrayLike,
        bandwidth: float,
        gram_matrix: ArrayLike | None = None,
) -> Array:
<<<<<<< HEAD
    """Gradient of the RBF kernel, wrt Y

    Args:
        x_array: First set of vectors, n x d.
        y_array: Second set of vectors, m x d.
        bandwidth: Kernel bandwidth (std dev).
        gram_matrix: Gram matrix, if available, n x m. Defaults to None.

    Returns:
        Array of gradients evaluated at values of Y, m x d.
=======
    r"""
    Compute gradient of the radial basis function kernel with respect to `Y`.

    :param X: First :math:`n \times d` array argument
    :param Y: Second :math:`m \times d` array argument
    :param nu: Kernel bandwidth (standard deviation)
    :param K: Gram matrix, an :math:`n \times m` array. Optional, defaults to `None`
    :return: Gradient evaluated at values of `Y`, as an :math:`m \times d` array
>>>>>>> 3f014387
    """
    return -jnp.transpose(grad_rbf_x(x_array, y_array, bandwidth, gram_matrix), (1, 0, 2))


@jit
<<<<<<< HEAD
def stein_kernel_rbf(x_array: ArrayLike, y_array: ArrayLike, bandwidth: float = 1.) -> Array:
    """Compute the kernel induced by the canonical Stein operator on an RBF base kernel.

    Args:
        x_array: First set of vectors, n x d.
        y_array: Second set of vectors, m x d.
        bandwidth: Base kernel bandwidth (std dev).
=======
def stein_kernel_rbf(X: ArrayLike, Y: ArrayLike, nu: float = 1.) -> Array:
    r"""
    Compute a kernel from a RBF kernel with the canonical Stein operator.
>>>>>>> 3f014387

    :param X: First :math:`n \times d` array argument
    :param Y: Second :math:`m \times d` array argument
    :param nu: Kernel bandwidth (standard deviation). Optional, defaults to 1
    :return: Gram matrix, an :math:`n \times m` array
    """
    x_array = jnp.atleast_2d(x_array)
    y_array = jnp.atleast_2d(y_array)
    x_size = x_array.shape[0]
    y_size = y_array.shape[0]
    # n x m
    rbf_kernel = normalised_rbf(x_array, y_array, bandwidth)
    # n x m
    divergence = rbf_div_x_grad_y(x_array, y_array, bandwidth, x_size, rbf_kernel)
    # n x m x d
    grad_k_x = grad_rbf_x(x_array, y_array, bandwidth, rbf_kernel)
    # m x n x d
    grad_k_y = grad_rbf_y(x_array, y_array, bandwidth, rbf_kernel)
    # n x d
    grad_log_p_x = rbf_grad_log_f_x(x_array, y_array, bandwidth)
    # m x d
    grad_log_p_y = rbf_grad_log_f_x(y_array, x_array, bandwidth)
    # m x n x d
    tiled_grad_log_x = jnp.tile(grad_log_p_x, (y_size, 1, 1))
    # n x m x d
    tiled_grad_log_y = jnp.tile(grad_log_p_y, (x_size, 1, 1))
    # m x n
    x = jnp.einsum("ijk,ijk -> ij", tiled_grad_log_x, grad_k_y)
    # n x m
    y = jnp.einsum("ijk,ijk -> ij", tiled_grad_log_y, grad_k_x)
    # n x m
    z = jnp.dot(grad_log_p_x, grad_log_p_y.T) * rbf_kernel
    return divergence + x.T + y + z


@jit
<<<<<<< HEAD
def stein_kernel_pc_imq(x_array: ArrayLike, y_array: ArrayLike, bandwidth: float = 1.) -> Array:
    """Compute the kernel Gram matrix induced by the canonical Stein operator on a pre-conditioned inverse multi-quadric base kernel.
=======
def stein_kernel_pc_imq(X: ArrayLike, Y: ArrayLike, nu: float = 1.) -> Array:
    r"""
    Compute a kernel from a PC-IMQ kernel with the canonical Stein operator.
>>>>>>> 3f014387

    The log-PDF is assumed to be induced by kernel density estimation with the
    data in `Y`.

<<<<<<< HEAD
    Args:
        x_array: First set of vectors, n x d.
        y_array: Second set of vectors, m x d.
        bandwidth: Base kernel bandwidth (std dev). Defaults to 1

    Returns:
        Gram matrix, n x m
=======
    :param X: First :math:`n \times d` array argument
    :param Y: Second :math:`m \times d` array argument
    :param nu: Kernel bandwidth (standard deviation). Optional, defaults to 1
    :return: Gram matrix, an :math:`n \times m` array
>>>>>>> 3f014387
    """
    x_array = jnp.atleast_2d(x_array)
    y_array = jnp.atleast_2d(y_array)
    x_size = x_array.shape[0]
    y_size = y_array.shape[0]
    # n x m
    pc_imq_kernel = pc_imq(x_array, y_array, bandwidth)
    # n x m
    divergence = pc_imq_div_x_grad_y(x_array, y_array, bandwidth, x_size, pc_imq_kernel)
    # n x m x d
    grad_k_x = grad_pc_imq_x(x_array, y_array, bandwidth, pc_imq_kernel)
    # m x n x d
    grad_k_y = grad_pc_imq_y(x_array, y_array, bandwidth, pc_imq_kernel)
    # n x d
    grad_log_p_x = rbf_grad_log_f_x(x_array, y_array, bandwidth)
    # m x d
    grad_log_p_y = rbf_grad_log_f_x(y_array, x_array, bandwidth)
    # m x n x d
    tiled_grad_log_x = jnp.tile(grad_log_p_x, (y_size, 1, 1))
    # n x m x d
    tiled_grad_log_y = jnp.tile(grad_log_p_y, (x_size, 1, 1))
    # m x n
    x = jnp.einsum("ijk,ijk -> ij", tiled_grad_log_x, grad_k_y)
    # n x m
    y = jnp.einsum("ijk,ijk -> ij", tiled_grad_log_y, grad_k_x)
    # n x m
    z = jnp.dot(grad_log_p_x, grad_log_p_y.T) * pc_imq_kernel
    return divergence + x.T + y + z


@jit
def stein_kernel_pc_imq_element(
        x: ArrayLike,
        y: ArrayLike,
        grad_log_p_x: ArrayLike,
        grad_log_p_y: ArrayLike,
        num_data_points: int,
        bandwidth: float = 1.,
) -> Array:
<<<<<<< HEAD
    """Compute the kernel element at x, y induced by the canonical Stein operator on a pre-conditioned inverse multi-quadric base kernel.

    The log PDF can be arbitrary, as only the gradients are supplied.

    Args:
        x: First vector, 1 x d.
        y: Second vector, 1 x d.
        grad_log_p_x: Gradient of log PDF evaluated at x, 1 x d.
        grad_log_p_y: Gradient of log PDF evaluated at y, 1 x d.
        num_data_points: Number of data points in the _generating_ set (not necessarily the same as X).
        bandwidth: Base kernel bandwidth (std dev). Defaults to 1

    Returns:
        Kernel evaluation at x, y as zero-dimensional array
=======
    r"""
    Evaluate the kernel element at `(x,y)`.

    This element is induced by the canonical Stein operator on a PC-IMQ kernel. The
    log-PDF can be arbitrary as only gradients are supplied.

    :param x: First :math:`1 \times d` array argument
    :param y: Second :math:`1 \times d` array argument
    :param g_log_p_x: Gradient of log-PDF evaluated at `x`, a :math:`1 \times d` array
    :param g_log_p_y: Gradient of log-PDF evaluated at `y`, a :math:`1 \times d` array
    :param nu: Kernel bandwidth (standard deviation). Optional, defaults to 1
    :param n: Number of data points in the generating set. Optional, defaults to
              `None`
    :return: Kernel evaluation at `(x,y)`, 0-dimensional array
>>>>>>> 3f014387
    """
    x = jnp.atleast_2d(x)
    y = jnp.atleast_2d(y)
    grad_log_p_x = jnp.atleast_2d(grad_log_p_x)
    grad_log_p_y = jnp.atleast_2d(grad_log_p_y)
    # n x m
    pc_imq_kernel = pc_imq(x, y, bandwidth)
    # n x m
    divergence: Array = pc_imq_div_x_grad_y(x, y, bandwidth, num_data_points, pc_imq_kernel)
    # n x m x d
    grad_p_x = jnp.squeeze(grad_pc_imq_x(x, y, bandwidth, pc_imq_kernel))
    # m x n x d
    grad_p_y = jnp.squeeze(grad_pc_imq_y(x, y, bandwidth, pc_imq_kernel))
    x_ = jnp.dot(grad_log_p_x, grad_p_y)
    # n x m
    y_ = jnp.dot(grad_log_p_y, grad_p_x)
    # n x m
    z = jnp.dot(grad_log_p_x, grad_log_p_y.T) * pc_imq_kernel
    kernel = divergence + x_.T + y_ + z
    return kernel[0, 0]<|MERGE_RESOLUTION|>--- conflicted
+++ resolved
@@ -26,39 +26,21 @@
     r"""
     Calculate the squared distance between two vectors.
 
-<<<<<<< HEAD
-    Args:
-        x: First vector
-        y: Second vector
-
-    Returns:
-        ndarray: same format as numpy.dot
-=======
     :param x: First vector argument
     :param y: Second vector argument
     :return: Dot product of `x-y` and `x-y`, the square distance between `x` and `y`
->>>>>>> 3f014387
     """
     return jnp.dot(x - y, x - y)
 
 
 @jit
-<<<<<<< HEAD
 def sq_dist_pairwise(x_array: ArrayLike, y_array: ArrayLike) -> Array:
-    """ Efficient pairwise square distance
-
-    Args:
-        x_array: First set of vectors, n x d
-        y_array: Second set of vectors, m x d
-=======
-def sq_dist_pairwise(X: ArrayLike, Y: ArrayLike) -> Array:
     r"""
     Calculate efficient pairwise square distance between two arrays.
->>>>>>> 3f014387
-
-    :param X: First :math:`n \times d` array argument
-    :param Y: Second :math:`m \times d` array argument
-    :return: Pairwise squared distances between `X` and `Y` as an
+
+    :param x_array: First set of vectors as a :math:`n \times d` array
+    :param y_array: Second set of vectors as a :math:`m \times d` array
+    :return: Pairwise squared distances between `x_array` and `y_array` as an
              :math:`n \times m` array
     """
     # Use vmap to turn distance between individual vectors into a pairwise distance.
@@ -69,19 +51,7 @@
 
 
 @jit
-<<<<<<< HEAD
 def rbf_kernel(x: ArrayLike, y: ArrayLike, variance: float = 1.) -> Array:
-    """Squared exponential kernel for a pair of individual vectors
-
-    Args:
-        x: First vector.
-        y: Second vector.
-        variance: Variance parameter. Optional, defaults to 1.
-
-    Returns:
-        RBF kernel evaluated at x, y
-=======
-def rbf_kernel(x: ArrayLike, y: ArrayLike, var: float = 1.) -> Array:
     r"""
     Calculate the radial basis function (RBF) kernel for a pair of vectors.
 
@@ -89,25 +59,14 @@
     :param y: Second vector
     :param var: Variance. Optional, defaults to 1
     :return: RBF kernel evaluated at `(x,y)`
->>>>>>> 3f014387
     """
     return jnp.exp(-sq_dist(x, y) / (2 * variance))
 
 
 @jit
-<<<<<<< HEAD
 def laplace_kernel(x: ArrayLike, y: ArrayLike, variance: float = 1.) -> Array:
-    """Laplace kernel for a pair of individual vectors
-
-    Args:
-        x: First vector.
-        y: Second vector.
-        variance: Variance parameter. Optional, defaults to 1.
-=======
-def laplace_kernel(x: ArrayLike, y: ArrayLike, var: float = 1.) -> Array:
     r"""
     Calculate the Laplace kernel for a pair of vectors.
->>>>>>> 3f014387
 
     :param x: First vector
     :param y: Second vector
@@ -122,39 +81,21 @@
     r"""
     Calculate vector difference for a pair of vectors.
 
-<<<<<<< HEAD
-    Args:
-        x: First vector.
-        y: Second vector.
-
-    Returns:
-        Vector difference
-=======
     :param x: First vector
     :param y: Second vector
     :return: Vector difference `x-y`
->>>>>>> 3f014387
     """
     return x - y
 
 
 @jit
-<<<<<<< HEAD
 def pdiff(x_array: ArrayLike, y_array: ArrayLike) -> Array:
-    """Efficient pairwise difference for two arrays of vectors
-
-    Args:
-        x_array: First set of vectors, n x d
-        y_array: Second set of vectors, m x d
-=======
-def pdiff(X: ArrayLike, Y: ArrayLike) -> Array:
     r"""
     Calculate efficient pairwise difference between two arrays of vectors.
->>>>>>> 3f014387
-
-    :param X: First :math:`n \times d` array argument
-    :param Y: Second :math:`m \times d` array argument
-    :return: Pairwise differences between `X` and `Y` as an
+
+    :param x_array: First set of vectors as a :math:`n \times d` array
+    :param y_array: Second set of vectors as a :math:`m \times d` array
+    :return: Pairwise differences between `x_array` and `y_array` as an
              :math:`n \times m \times d` array
     """
     d1 = vmap(diff, in_axes=(0, None), out_axes=0)
@@ -164,27 +105,14 @@
 
 
 @jit
-<<<<<<< HEAD
 def normalised_rbf(x_array: ArrayLike, y_array: ArrayLike, bandwidth: float = 1.) -> Array:
-    """Normalised Gaussian kernel, pairwise.
-
-    Args:
-        x_array: First set of vectors, n x d.
-        y_array: Second set of vectors, m x d.
-        bandwidth: Kernel bandwidth (std dev). Defaults to 1.
-
-    Returns:
-        Pairwise kernel evaluations.
-=======
-def normalised_rbf(X: ArrayLike, Y: ArrayLike, nu: float = 1.) -> Array:
     r"""
     Evaluate the normalised Gaussian kernel pairwise.
 
-    :param X: First :math:`n \times d` array argument
-    :param Y: Second :math:`m \times d` array argument
-    :param nu: Kernel bandwidth (standard deviation). Optional, defaults to 1
+    :param x_array: First set of vectors as a :math:`n \times d` array
+    :param y_array: Second set of vectors as a :math:`m \times d` array
+    :param bandwidth: Kernel bandwidth (standard deviation). Optional, defaults to 1
     :return: Pairwise kernel evaluations
->>>>>>> 3f014387
     """
     square_distances = sq_dist_pairwise(x_array, y_array)
     kernel = jnp.exp(-.5 * square_distances / bandwidth ** 2) / jnp.sqrt(2 * jnp.pi)
@@ -193,23 +121,13 @@
 
 
 @jit
-<<<<<<< HEAD
 def pc_imq(x_array: ArrayLike, y_array: ArrayLike, bandwidth: float = 1.) -> Array:
-    """Preconditioned inverse multi-quadric kernel
-
-    Args:
-        x_array: First set of vectors, n x d.
-        y_array: Second set of vectors, m x d.
-        bandwidth: Kernel bandwidth (std dev). Defaults to 1.
-=======
-def pc_imq(X: ArrayLike, Y: ArrayLike, nu: float = 1.) -> Array:
     r"""
     Evaluate the pre-conditioned inverse multi-quadric kernel pairwise.
->>>>>>> 3f014387
-
-    :param X: First :math:`n \times d` array argument
-    :param Y: Second :math:`m \times d` array argument
-    :param nu: Kernel bandwidth (standard deviation). Optional, defaults to 1
+
+    :param x_array: First set of vectors as a :math:`n \times d` array
+    :param y_array: Second set of vectors as a :math:`m \times d` array
+    :param bandwidth: Kernel bandwidth (standard deviation). Optional, defaults to 1
     :return: Pairwise kernel evaluations
     """
     scaling = 2 * bandwidth ** 2
@@ -226,27 +144,14 @@
         bandwidth: float = 1.,
         gram_matrix: ArrayLike | None = None,
 ) -> Array:
-<<<<<<< HEAD
-    """Gradient of normalised RBF wrt Y
-
-    Args:
-        x_array: First set of vectors, n x d.
-        y_array: Second set of vectors, m x d.
-        bandwidth: Kernel bandwidth (std dev). Defaults to 1.
-        gram_matrix: Gram matrix, if available. Defaults to a Normalised Gaussian kernel.
-
-    Returns:
-        Gradients at each X x Y point, m x n x d
-=======
     r"""
     Calculate the gradient of the normalised radial basis function with respect to Y.
 
-    :param X: First :math:`n \times d` array argument
-    :param Y: Second :math:`m \times d` array argument
-    :param nu: Kernel bandwidth (standard deviation). Optional, defaults to 1
-    :param K: Gram matrix. Optional, defaults to `None`
+    :param x_array: First set of vectors as a :math:`n \times d` array
+    :param y_array: Second set of vectors as a :math:`m \times d` array
+    :param bandwidth: Kernel bandwidth (standard deviation). Optional, defaults to 1
+    :param gram_matrix: Gram matrix. Optional, defaults to a Normalised Gaussian kernel
     :return: Gradients at each `X x Y` point, an :math:`m \times n \times d` array
->>>>>>> 3f014387
     """
     if gram_matrix is None:
         gram_matrix = normalised_rbf(y_array, x_array, bandwidth=bandwidth)
@@ -265,27 +170,15 @@
         bandwidth: float = 1.,
         gram_matrix: ArrayLike | None = None,
 ) -> Array:
-<<<<<<< HEAD
-    """Gradient of normalised RBF wrt X
-
-    Args:
-        x_array: First set of vectors, n x d.
-        y_array: Second set of vectors, m x d.
-        bandwidth: Kernel bandwidth (std dev). Defaults to 1.
-        gram_matrix: Gram matrix, if available. Defaults to a Normalised Gaussian kernel.
-
-    Returns:
-        Gradients at each X x Y point, n x m x d
-=======
     r"""
     Calculate the gradient of the normalised radial basis function with respect to X.
 
-    :param X: First :math:`n \times d` array argument
-    :param Y: Second :math:`m \times d` array argument
-    :param nu: Kernel bandwidth (standard deviation). Optional, defaults to 1
-    :param K: Gram matrix. Optional, defaults to `None`
+    :param x_array: First set of vectors as a :math:`n \times d` array
+    :param y_array: Second set of vectors as a :math:`m \times d` array
+    :param bandwidth: Kernel bandwidth (standard deviation). Optional, defaults to 1
+    :param gram_matrix: Gram matrix. Optional, defaults to a Normalised Gaussian kernel    
+
     :return: Gradients at each `X x Y` point, an :math:`n \times m \times d` array
->>>>>>> 3f014387
     """
     return -jnp.transpose(grad_rbf_y(x_array, y_array, bandwidth, gram_matrix), (1, 0, 2))
 
@@ -297,27 +190,14 @@
         bandwidth: float = 1.,
         gram_matrix: ArrayLike | None = None,
 ) -> Array:
-<<<<<<< HEAD
-    """Gradient of pre-conditioned inverse multi-quadric wrt Y
-
-    Args:
-        x_array: First set of vectors, n x d.
-        y_array: Second set of vectors, m x d.
-        bandwidth: Kernel bandwidth (std dev). Defaults to 1.
-        gram_matrix: Gram matrix, if available. Defaults to a Preconditioned inverse multi-quadric kernel.
-
-    Returns:
-        Gradients at each X x Y point, m x n x d
-=======
     r"""
     Calculate gradient of the pre-conditioned inverse multi-quadric with respect to Y.
 
-    :param X: First :math:`n \times d` array argument
-    :param Y: Second :math:`m \times d` array argument
-    :param nu: Kernel bandwidth (standard deviation). Optional, defaults to 1
-    :param K: Gram matrix. Optional, defaults to `None`
+    :param x_array: First set of vectors as a :math:`n \times d` array
+    :param y_array: Second set of vectors as a :math:`m \times d` array
+    :param bandwidth: Kernel bandwidth (standard deviation). Optional, defaults to 1
+    :param gram_matrix: Gram matrix. Optional, defaults to a Preconditioned inverse multi-quadric kernel
     :return: Gradients at each `X x Y` point, an :math:`m \times n \times d` array
->>>>>>> 3f014387
     """
     scaling = 2 * bandwidth**2
     if gram_matrix is None:
@@ -336,27 +216,14 @@
         bandwidth: float = 1.,
         gram_matrix: ArrayLike | None = None,
 ) -> Array:
-<<<<<<< HEAD
-    """Gradient of pre-conditioned inverse multi-quadric wrt X
-
-    Args:
-        x_array: First set of vectors, n x d.
-        y_array: Second set of vectors, m x d.
-        bandwidth: Kernel bandwidth (std dev). Defaults to 1.
-        gram_matrix: Gram matrix, if available. Defaults to a Preconditioned inverse multi-quadric kernel.
-
-    Returns:
-        Gradients at each X x Y point, n x m x d
-=======
     r"""
     Calculate gradient of the pre-conditioned inverse multi-quadric with respect to X.
 
-    :param X: First :math:`n \times d` array argument
-    :param Y: Second :math:`m \times d` array argument
-    :param nu: Kernel bandwidth (standard deviation). Optional, defaults to 1
-    :param K: Gram matrix. Optional, defaults to `None`
+    :param x_array: First set of vectors as a :math:`n \times d` array
+    :param y_array: Second set of vectors as a :math:`m \times d` array
+    :param bandwidth: Kernel bandwidth (standard deviation). Optional, defaults to 1
+    :param gram_matrix: Gram matrix. Optional, defaults to a Preconditioned inverse multi-quadric kernel
     :return: Gradients at each `X x Y` point, an :math:`n \times m \times d` array
->>>>>>> 3f014387
     """
     return -jnp.transpose(grad_pc_imq_y(x_array, y_array, bandwidth, gram_matrix), (1, 0, 2))
 
@@ -369,32 +236,18 @@
         num_data_points: int | None = None,
         gram_matrix: ArrayLike | None = None,
 ) -> Array:
-<<<<<<< HEAD
-    """Divergence operator acting on gradient of RBF kernel wrt Y. Avoids explicit computation of the Hessian.
-
-    Args:
-        x_array: First set of vectors, n x d.
-        y_array: Second set of vectors, m x d.
-        bandwidth: Kernel bandwidth (std dev). Defaults to 1.
-        num_data_points: The number of data points in the _generating_ set (not necessarily the same as X). Defaults to None.
-        gram_matrix: Gram matrix, if available. Defaults to a Normalised Gaussian kernel.
-
-    Returns:
-        n x m matrix
-=======
     r"""
     Apply divergence operator on gradient of RBF kernel with respect to Y.
 
     This avoids explicit computation of the Hessian. Note that the generating set is
     not necessarily the same as `X`.
 
-    :param X: First :math:`n \times d` array argument
-    :param Y: Second :math:`m \times d` array argument
-    :param nu: Kernel bandwidth (standard deviation). Optional, defaults to 1
-    :param n: Number of data points in the generating set. Optional, defaults to `None`
-    :param K: Gram matrix. Optional, defaults to `None`
+    :param x_array: First set of vectors as a :math:`n \times d` array
+    :param y_array: Second set of vectors as a :math:`m \times d` array
+    :param bandwidth: Kernel bandwidth (standard deviation). Optional, defaults to 1
+    :param num_data_points: Number of data points in the generating set. Optional, defaults to `None`
+    :param gram_matrix: Gram matrix. Optional, defaults to a Normalised Gaussian kernel
     :return: Divergence operator, an :math:`n \times m` matrix
->>>>>>> 3f014387
     """
     x_array = jnp.asarray(x_array)
     if gram_matrix is None:
@@ -413,32 +266,18 @@
         num_data_points: int = None,
         gram_matrix: ArrayLike | None = None,
 ) -> Array:
-<<<<<<< HEAD
-    """Divergence operator acting on gradient of PC-IMQ kernel wrt Y. Avoids explicit computation of the Hessian.
-
-    Args:
-        x_array: First set of vectors, n x d.
-        y_array: Second set of vectors, m x d.
-        bandwidth: Kernel bandwidth (std dev). Defaults to 1.
-        num_data_points: The number of data points in the _generating_ set (not necessarily the same as X). Defaults to number of vectors in X.
-        gram_matrix: Gram matrix, if available. Defaults to a Normalised Gaussian kernel.
-
-    Returns:
-       n x m matrix
-=======
     r"""
     Apply divergence operator on gradient of PC-IMQ kernel with respect to Y.
 
     This avoids explicit computation of the Hessian. Note that the generating set is
     not necessarily the same as `X`.
 
-    :param X: First :math:`n \times d` array argument
-    :param Y: Second :math:`m \times d` array argument
-    :param nu: Kernel bandwidth (standard deviation). Optional, defaults to 1
-    :param n: Number of data points in the generating set. Optional, defaults to `None`
-    :param K: Gram matrix. Optional, defaults to `None`
+    :param x_array: First set of vectors as a :math:`n \times d` array
+    :param y_array: Second set of vectors as a :math:`m \times d` array
+    :param bandwidth: Kernel bandwidth (standard deviation). Optional, defaults to 1
+    :param num_data_points: Number of data points in the generating set. Optional, defaults to `None`
+    :param gram_matrix: Gram matrix. Optional, defaults to a Normalised Gaussian kernel
     :return: Divergence operator, an :math:`n \times m` matrix
->>>>>>> 3f014387
     """
     scaling = 2 * bandwidth ** 2
     x_array = jnp.asarray(x_array)
@@ -451,25 +290,13 @@
 
 
 @jit
-<<<<<<< HEAD
 def median_heuristic(x_array: ArrayLike) -> Array:
-    """Compute the median heuristic for setting kernel bandwidth
-
-    Args:
-        x_array: Input array of vectors.
-
-    Returns:
-        Bandwidth parameter, computed from the median heuristic, as a zero-dimensional
-        array
-=======
-def median_heuristic(X: ArrayLike) -> Array:
     r"""
     Compute the median heuristic for setting kernel bandwidth.
 
-    :param X: Input array of vectors
+    :param x_array: Input array of vectors
     :return: Bandwidth parameter, computed from the median heuristic, as a
              0-dimensional array
->>>>>>> 3f014387
     """
     # calculate square distances as an upper triangular matrix
     square_distances = jnp.triu(sq_dist_pairwise(x_array, x_array), k=1)
@@ -480,28 +307,15 @@
 
 
 @jit
-<<<<<<< HEAD
 def rbf_f_x(random_var_values: ArrayLike, kde_data: ArrayLike, bandwidth: float) -> tuple[Array, Array]:
-    """PDF of X, as constructed by an RBF KDE using data set D
-
-    Args:
-        random_var_values: Random variable values, n x d
-        kde_data: KDE data set, m x d
-        bandwidth: Kernel bandwidth (std dev).
-
-    Returns:
-        Gram matrix mean over Y, n x 1; Gram matrix, n x m
-=======
-def rbf_f_X(X: ArrayLike, D: ArrayLike, nu: float) -> tuple[Array, Array]:
     r"""
     Construct PDF of `X` by kernel density estimation for a radial basis function.
 
-    :param X: An :math:`n \times d` array of random variable values
-    :param D: The :math:`m \times d` kernel density estimation set
-    :param nu: Kernel bandwidth (standard deviation)
-    :return: Gram matrix mean over X as an :math:`n \times 1` array; Gram matrix as an
+    :param random_var_values: An :math:`n \times d` array of random variable values
+    :param kde_data: The :math:`m \times d` kernel density estimation set
+    :param bandwidth: Kernel bandwidth (standard deviation)
+    :return: Gram matrix mean over X as a :math:`n \times 1` array; Gram matrix as an
              :math:`n \times m` array
->>>>>>> 3f014387
     """
     kernel = normalised_rbf(random_var_values, kde_data, bandwidth)
     kernel_mean = kernel.mean(axis=1)
@@ -520,23 +334,14 @@
     r"""
     Compute gradient of log-PDF of `X`.
 
-<<<<<<< HEAD
-    Args:
-        random_var_values: Random variable values, n x d
-        kde_data: KDE data set, m x d
-        bandwidth: Kernel bandwidth (std dev).
-        gram_matrix: Gram matrix, if available, n x m. Defaults to a Normalised Gaussian kernel.
-        kernel_mean: Kernel mean, if available, n x 1. Defaults to a mean of a Normalised Gaussian kernel.
-=======
     The PDF is constructed from kernel density estimation.
->>>>>>> 3f014387
-
-    :param X: An :math:`n \times d` array of random variable values
-    :param D: The :math:`m \times d` kernel density estimation set
-    :param nu: Kernel bandwidth (standard deviation)
-    :param K: Gram matrix, an :math:`n \times m` array. Optional, defaults to `None`
-    :param Kbar: Kernel mean, an :math:`n \times 1` array. Optional, defaults to `None`
-    :return: An :math:`n \times d` array of gradients evaluated at values of `X`
+
+    :param random_var_values: An :math:`n \times d` array of random variable values
+    :param kde_data: The :math:`m \times d` kernel density estimation set
+    :param bandwidth: Kernel bandwidth (standard deviation)
+    :param gram_matrix: Gram matrix, an :math:`n \times m` array. Optional, defaults to a Normalised Gaussian kernel
+    :param kernel_mean: Kernel mean, an :math:`n \times 1` array. Optional, defaults to the mean of a Normalised Gaussian kernel
+    :return: An :math:`n \times d` array of gradients evaluated at values of `random_var_values`
     """
     random_var_values = jnp.atleast_2d(random_var_values)
     kde_data = jnp.atleast_2d(kde_data)
@@ -557,27 +362,14 @@
         bandwidth: float,
         kernel: ArrayLike | None = None,
 ) -> Array:
-<<<<<<< HEAD
-    """Gradient of the RBF kernel, wrt X
-
-    Args:
-        x_array: First set of vectors, n x d.
-        y_array: Second set of vectors, m x d.
-        bandwidth: Kernel bandwidth (std dev).
-        kernel: Gram matrix, if available, n x m. Defaults to None.
-
-    Returns:
-        Array of gradients evaluated at values of X, n x d.
-=======
     r"""
     Compute gradient of the radial basis function kernel with respect to `X`.
 
-    :param X: First :math:`n \times d` array argument
-    :param Y: Second :math:`m \times d` array argument
-    :param nu: Kernel bandwidth (standard deviation)
-    :param K: Gram matrix, an :math:`n \times m` array. Optional, defaults to `None`
-    :return: Gradient evaluated at values of `X`, as an :math:`n \times d` array
->>>>>>> 3f014387
+    :param x_array: First set of vectors as a :math:`n \times d` array
+    :param y_array: Second set of vectors as a :math:`m \times d` array
+    :param bandwidth: Kernel bandwidth (standard deviation)
+    :param kernel: Gram matrix, an :math:`n \times m` array. Optional, defaults to a Normalised Gaussian kernel
+    :return: Gradient evaluated at values of `x_array`, as a :math:`n \times d` array
     """
     if kernel is None:
         kernel = normalised_rbf(x_array, y_array, bandwidth)
@@ -595,49 +387,26 @@
         bandwidth: float,
         gram_matrix: ArrayLike | None = None,
 ) -> Array:
-<<<<<<< HEAD
-    """Gradient of the RBF kernel, wrt Y
-
-    Args:
-        x_array: First set of vectors, n x d.
-        y_array: Second set of vectors, m x d.
-        bandwidth: Kernel bandwidth (std dev).
-        gram_matrix: Gram matrix, if available, n x m. Defaults to None.
-
-    Returns:
-        Array of gradients evaluated at values of Y, m x d.
-=======
     r"""
     Compute gradient of the radial basis function kernel with respect to `Y`.
 
-    :param X: First :math:`n \times d` array argument
-    :param Y: Second :math:`m \times d` array argument
-    :param nu: Kernel bandwidth (standard deviation)
-    :param K: Gram matrix, an :math:`n \times m` array. Optional, defaults to `None`
-    :return: Gradient evaluated at values of `Y`, as an :math:`m \times d` array
->>>>>>> 3f014387
+    :param x_array: First set of vectors as a :math:`n \times d` array
+    :param y_array: Second set of vectors as a :math:`n \times d` array
+    :param bandwidth: Kernel bandwidth (standard deviation)
+    :param gram_matrix: Gram matrix, an :math:`n \times m` array. Optional, defaults to a Normalised Gaussian kernel
+    :return: Gradient evaluated at values of `y_array`, as a :math:`m \times d` array
     """
     return -jnp.transpose(grad_rbf_x(x_array, y_array, bandwidth, gram_matrix), (1, 0, 2))
 
 
 @jit
-<<<<<<< HEAD
 def stein_kernel_rbf(x_array: ArrayLike, y_array: ArrayLike, bandwidth: float = 1.) -> Array:
-    """Compute the kernel induced by the canonical Stein operator on an RBF base kernel.
-
-    Args:
-        x_array: First set of vectors, n x d.
-        y_array: Second set of vectors, m x d.
-        bandwidth: Base kernel bandwidth (std dev).
-=======
-def stein_kernel_rbf(X: ArrayLike, Y: ArrayLike, nu: float = 1.) -> Array:
     r"""
     Compute a kernel from a RBF kernel with the canonical Stein operator.
->>>>>>> 3f014387
-
-    :param X: First :math:`n \times d` array argument
-    :param Y: Second :math:`m \times d` array argument
-    :param nu: Kernel bandwidth (standard deviation). Optional, defaults to 1
+
+    :param x_array: First set of vectors as a :math:`n \times d` array
+    :param y_array: Second set of vectors as a :math:`n \times d` array
+    :param bandwidth: Kernel bandwidth (standard deviation)
     :return: Gram matrix, an :math:`n \times m` array
     """
     x_array = jnp.atleast_2d(x_array)
@@ -670,32 +439,17 @@
 
 
 @jit
-<<<<<<< HEAD
 def stein_kernel_pc_imq(x_array: ArrayLike, y_array: ArrayLike, bandwidth: float = 1.) -> Array:
-    """Compute the kernel Gram matrix induced by the canonical Stein operator on a pre-conditioned inverse multi-quadric base kernel.
-=======
-def stein_kernel_pc_imq(X: ArrayLike, Y: ArrayLike, nu: float = 1.) -> Array:
     r"""
     Compute a kernel from a PC-IMQ kernel with the canonical Stein operator.
->>>>>>> 3f014387
 
     The log-PDF is assumed to be induced by kernel density estimation with the
     data in `Y`.
 
-<<<<<<< HEAD
-    Args:
-        x_array: First set of vectors, n x d.
-        y_array: Second set of vectors, m x d.
-        bandwidth: Base kernel bandwidth (std dev). Defaults to 1
-
-    Returns:
-        Gram matrix, n x m
-=======
-    :param X: First :math:`n \times d` array argument
-    :param Y: Second :math:`m \times d` array argument
-    :param nu: Kernel bandwidth (standard deviation). Optional, defaults to 1
+    :param x_array: First set of vectors as a :math:`n \times d` array
+    :param y_array: Second set of vectors as a :math:`n \times d` array
+    :param bandwidth: Kernel bandwidth (standard deviation)
     :return: Gram matrix, an :math:`n \times m` array
->>>>>>> 3f014387
     """
     x_array = jnp.atleast_2d(x_array)
     y_array = jnp.atleast_2d(y_array)
@@ -735,37 +489,20 @@
         num_data_points: int,
         bandwidth: float = 1.,
 ) -> Array:
-<<<<<<< HEAD
-    """Compute the kernel element at x, y induced by the canonical Stein operator on a pre-conditioned inverse multi-quadric base kernel.
-
-    The log PDF can be arbitrary, as only the gradients are supplied.
-
-    Args:
-        x: First vector, 1 x d.
-        y: Second vector, 1 x d.
-        grad_log_p_x: Gradient of log PDF evaluated at x, 1 x d.
-        grad_log_p_y: Gradient of log PDF evaluated at y, 1 x d.
-        num_data_points: Number of data points in the _generating_ set (not necessarily the same as X).
-        bandwidth: Base kernel bandwidth (std dev). Defaults to 1
-
-    Returns:
-        Kernel evaluation at x, y as zero-dimensional array
-=======
     r"""
     Evaluate the kernel element at `(x,y)`.
 
     This element is induced by the canonical Stein operator on a PC-IMQ kernel. The
     log-PDF can be arbitrary as only gradients are supplied.
 
-    :param x: First :math:`1 \times d` array argument
-    :param y: Second :math:`1 \times d` array argument
-    :param g_log_p_x: Gradient of log-PDF evaluated at `x`, a :math:`1 \times d` array
-    :param g_log_p_y: Gradient of log-PDF evaluated at `y`, a :math:`1 \times d` array
-    :param nu: Kernel bandwidth (standard deviation). Optional, defaults to 1
-    :param n: Number of data points in the generating set. Optional, defaults to
+    :param x: First vector as a :math:`1 \times d` array
+    :param y: Second vector as a :math:`1 \times d` array
+    :param grad_log_p_x: Gradient of log-PDF evaluated at `x`, a :math:`1 \times d` array
+    :param grad_log_p_y: Gradient of log-PDF evaluated at `y`, a :math:`1 \times d` array
+    :param num_data_points: Number of data points in the generating set
+    :param bandwidth: Kernel bandwidth (standard deviation). Optional, defaults to 1
               `None`
     :return: Kernel evaluation at `(x,y)`, 0-dimensional array
->>>>>>> 3f014387
     """
     x = jnp.atleast_2d(x)
     y = jnp.atleast_2d(y)
