--- conflicted
+++ resolved
@@ -108,7 +108,6 @@
 
     def __init__(self, length_scale: float = 1.0, output_scale: float = 1.0):
         """Define a kernel."""
-<<<<<<< HEAD
         # TODO: generalise length_scale to multiple dimensions.
         # Check that length_scale is above zero (the cast_as_type check here is to
         # ensure that we don't check a trace of an array when jit decorators interact
@@ -134,19 +133,6 @@
             lower_bound=0,
         )
 
-=======
-        # Check that length_scale is above zero (the isinstance check here is to ensure
-        # that we don't check a trace of an array when JIT decorators interact with
-        # code)
-        if isinstance(length_scale, float) and length_scale <= 0.0:
-            raise ValueError(
-                f"Length scale must be above zero. Current value {length_scale}."
-            )
-        if isinstance(output_scale, float) and output_scale <= 0.0:
-            raise ValueError(
-                f"Output scale must be above zero. Current value {output_scale}."
-            )
->>>>>>> e4d323bd
         self.length_scale = length_scale
         self.output_scale = output_scale
 
@@ -1141,11 +1127,4 @@
 for current_class in kernel_classes:
     tree_util.register_pytree_node(
         current_class, current_class._tree_flatten, current_class._tree_unflatten
-<<<<<<< HEAD
-    )
-
-
-# TODO: Do we want weights to be used to align with MMD?
-=======
-    )
->>>>>>> e4d323bd
+    )