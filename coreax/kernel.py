--- conflicted
+++ resolved
@@ -945,10 +945,6 @@
         current_class, current_class._tree_flatten, current_class._tree_unflatten
     )
 
-<<<<<<< HEAD
-# TODO: Laplace kernel
-=======
-
 # Set up class factory
 kernel_factory = cu.ClassFactory(Kernel)
 kernel_factory.register("squared_exponential", SquaredExponentialKernel)
@@ -970,6 +966,5 @@
     class_obj = kernel_factory.get(name)
     return cu.call_with_excess_kwargs(class_obj, args, kwargs)
 
-
->>>>>>> 84e97437
+  
 # TODO: Do we want weights to be used to align with MMD?