--- conflicted
+++ resolved
@@ -579,8 +579,6 @@
     def divergence_x_grad_y_elementwise(self, x: ArrayLike, y: ArrayLike) -> Array:
         d = len(jnp.asarray(x))
         return jnp.array(self.output_scale * d)
-<<<<<<< HEAD
-=======
 
 
 class PolynomialKernel(Kernel):
@@ -643,7 +641,6 @@
                 + (d * body ** (self.degree - 1))
             )
         )
->>>>>>> 862285af
 
 
 class SquaredExponentialKernel(Kernel):
