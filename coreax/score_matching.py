--- conflicted
+++ resolved
@@ -48,11 +48,7 @@
 from coreax.networks import ScoreNetwork, _LearningRateOptimiser, create_train_state
 from coreax.util import KeyArrayLike
 
-<<<<<<< HEAD
-_RandomGenerator = Callable[[coreax.util.KeyArrayLike, Sequence[int], DTypeLike], Array]
-=======
 _RandomGenerator = Callable[[KeyArrayLike, Sequence[int], DTypeLike], Array]
->>>>>>> aac1aece
 
 
 class ScoreMatching(ABC, eqx.Module):
@@ -115,11 +111,7 @@
     :param gamma: Geometric progression ratio. Defaults to 0.95.
     """
 
-<<<<<<< HEAD
-    random_key: coreax.util.KeyArrayLike
-=======
     random_key: KeyArrayLike
->>>>>>> aac1aece
     random_generator: _RandomGenerator
     noise_conditioning: bool
     use_analytic: bool
@@ -127,13 +119,8 @@
     learning_rate: float
     num_epochs: int
     batch_size: int
-<<<<<<< HEAD
-    hidden_dims: Sequence
-    optimiser: coreax.networks._LearningRateOptimiser
-=======
     hidden_dims: Sequence[int]
     optimiser: _LearningRateOptimiser
->>>>>>> aac1aece
     num_noise_models: int
     sigma: float
     gamma: float
@@ -141,11 +128,7 @@
     # pylint: disable=too-many-arguments
     def __init__(  # noqa: PLR0913, PLR0917
         self,
-<<<<<<< HEAD
-        random_key: coreax.util.KeyArrayLike,
-=======
         random_key: KeyArrayLike,
->>>>>>> aac1aece
         random_generator: _RandomGenerator,
         noise_conditioning: bool = True,
         use_analytic: bool = False,
@@ -153,13 +136,8 @@
         learning_rate: float = 1e-3,
         num_epochs: int = 10,
         batch_size: int = 64,
-<<<<<<< HEAD
-        hidden_dims: Sequence = (128, 128, 128),
-        optimiser: coreax.networks._LearningRateOptimiser = adamw,
-=======
         hidden_dims: Sequence[int] = (128, 128, 128),
         optimiser: _LearningRateOptimiser = adamw,
->>>>>>> aac1aece
         num_noise_models: int = 100,
         sigma: float = 1.0,
         gamma: float = 0.95,
@@ -499,11 +477,7 @@
         estimate
     """
 
-<<<<<<< HEAD
-    kernel: coreax.kernel.Kernel
-=======
     kernel: Kernel
->>>>>>> aac1aece
 
     def __init__(self, length_scale: float):
         """Define the kernel density matching class."""
@@ -568,15 +542,9 @@
 
 def convert_stein_kernel(
     x: ArrayLike,
-<<<<<<< HEAD
-    kernel: coreax.kernel.Kernel,
-    score_matching: Union[ScoreMatching, None],
-) -> coreax.kernel.SteinKernel:
-=======
     kernel: Kernel,
     score_matching: Union[ScoreMatching, None],
 ) -> SteinKernel:
->>>>>>> aac1aece
     r"""
     Convert the kernel to a :class:`~coreax.kernel.SteinKernel`.
 
@@ -593,30 +561,16 @@
        function is used.
     :return: The (potentially) converted/updated :class:`~coreax.kernel.SteinKernel`.
     """
-<<<<<<< HEAD
-    if isinstance(kernel, coreax.kernel.SteinKernel):
-=======
     if isinstance(kernel, SteinKernel):
->>>>>>> aac1aece
         if score_matching is not None:
             _kernel = eqx.tree_at(
                 lambda x: x.score_function, kernel, score_matching.match(x)
             )
-<<<<<<< HEAD
-        _kernel = kernel
-=======
         else:
             _kernel = kernel
->>>>>>> aac1aece
     else:
         if score_matching is None:
             length_scale = getattr(kernel, "length_scale", 1.0)
             score_matching = KernelDensityMatching(length_scale)
-<<<<<<< HEAD
-        _kernel = coreax.kernel.SteinKernel(
-            kernel, score_function=score_matching.match(x)
-        )
-=======
         _kernel = SteinKernel(kernel, score_function=score_matching.match(x))
->>>>>>> aac1aece
     return _kernel