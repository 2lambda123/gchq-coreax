--- conflicted
+++ resolved
@@ -26,7 +26,8 @@
 #
 # Refine Functions
 #
-# These functions take a coreset S as an input and refine it by replacing elements to improve the MMD.
+# These functions take a Coreset S as an input and refine it by replacing elements to
+# improve the MMD.
 
 
 def refine(
@@ -39,13 +40,13 @@
     Refine a coreset iteratively, :math:`S \rightarrow x`.
 
     The refinement procedure replaces elements with points most reducing maximum mean
-    discrepancy (MMD). The iteration is carred out over points in `x`.
+    discrepancy (MMD). The iteration is carred out over points in ``x``.
 
     :param x: :math:`n \times d` original data
     :param S: Coreset point indices
     :param kernel: Kernel function
                    :math:`k: \mathbb{R}^d \times \mathbb{R}^d \rightarrow \mathbb{R}`
-    :param K_mean: Kernel matrix row sum divided by n
+    :param K_mean: Kernel matrix row sum divided by :math:`n`
     :return: Refined coreset point indices
     """
     k_pairwise = jit(
@@ -91,7 +92,8 @@
     :param k_pairwise: Vectorised kernel function on pairs ``(x,x)``:
                   :math:`k: \mathbb{R}^d \times \mathbb{R}^d \rightarrow \mathbb{R}`
     :param k_vec: Vectorised kernel function on pairs ``(X,x)``:
-                  :math:`k: \mathbb{R}^{n \times d} \times \mathbb{R}^d \rightarrow \mathbb{R}^n`
+                  :math:`k: \mathbb{R}^{n \times d} \times \mathbb{R}^d \rightarrow`
+                  :math:`\mathbb{R}^n`
     :returns: Updated loop variables ``S``
     """
     S = jnp.asarray(S)
@@ -112,10 +114,9 @@
 ) -> Array:
     r"""
     Calculate the change in maximum mean discrepancy from point replacement.
-    :math:`S \rightarrow x`
 
     The change calculated is from replacing point ``i`` in ``S`` with any point in
-    ``x``.
+    ``x``. :math:`S \rightarrow x`
 
     :param i: A coreset index
     :param S: Coreset point indices
@@ -278,7 +279,7 @@
 @jit
 def change(i: int, S: ArrayLike, cand: ArrayLike, comps: ArrayLike) -> Array:
     r"""
-    Replace the :math:`i^{th}` point in `S`, :math:`S \rightarrow x`
+    Replace the :math:`i^{th}` point in `S`, :math:`S \rightarrow x`.
 
     The :math:`i^{th}` point is replaced with the candidate in `cand` with max value in
     `comps`.
@@ -297,19 +298,13 @@
 @jit
 def nochange(i: int, S: ArrayLike, cand: ArrayLike, comps: ArrayLike) -> Array:
     r"""
-<<<<<<< HEAD
-    Convenience function for leaving `S` unchanged, :math:`S \rightarrow x`
+    Leave ``S`` unchanged, :math:`S \rightarrow x`.
 
     .. seealso::
 
         Compare with :func:`~coreax.refine.change`.
-=======
-    Leave S unchanged (compare with refine.change).
-
-    This is simply a convenience function for leaving S unchanged.  S -> x.
->>>>>>> 7803607e
-
-    :param i: Index in ``S`` to replace. Not used
+
+    :param i: Index in ``S`` to replace, not used
     :param S: The dataset for replacement, will remain unchanged
     :param cand: A set of candidates for replacement, not used
     :param comps: Comparison values for each candidate, not used
@@ -402,7 +397,7 @@
     k_vec: KernelFunction,
 ) -> Array:
     r"""
-    Calculate the change in maximum mean discrepancy (MMD), :math:`x \rightarrow S`
+    Calculate the change in maximum mean discrepancy (MMD), :math:`x \rightarrow S`.
 
     The change in MMD arises from replacing a point in ``S`` with ``x[i]``.
 
@@ -435,7 +430,7 @@
 @jit
 def change_rev(i: int, S: ArrayLike, comps: ArrayLike) -> Array:
     r"""
-    Replace the maximum comps value point in ``S`` with ``i``, :math:`x \rightarrow S`
+    Replace the maximum comps value point in ``S`` with ``i``, :math:`x \rightarrow S`.
 
     :param i: Value to replace into ``S``.
     :param S: The dataset for replacement
@@ -451,19 +446,13 @@
 @jit
 def nochange_rev(i: int, S: ArrayLike, comps: ArrayLike) -> Array:
     r"""
-<<<<<<< HEAD
-    Convenience function for leaving ``S`` unchanged, :math:`x \rightarrow S`
+    Leave ``S`` unchanged, :math:`x \rightarrow S`.
 
     .. seealso::
 
         Compare with :func:`~coreax.refine.change_rev`.
 
 
-=======
-    Leave S unchanged (compare with refine.change_rev).
-
-    This is simply a convenience function for leaving S unchanged. x -> S.
->>>>>>> 7803607e
 
     :param i: Value to replace into ``S``, not used
     :param S: The dataset for replacement, will remain unchanged
