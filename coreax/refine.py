--- conflicted
+++ resolved
@@ -49,11 +49,8 @@
 
 import coreax.approximation
 import coreax.kernel
-<<<<<<< HEAD
 import coreax.util
 import coreax.validation
-=======
->>>>>>> c817cca6
 
 if TYPE_CHECKING:
     import coreax.reduction
@@ -86,13 +83,10 @@
 
     def __init__(
         self,
-<<<<<<< HEAD
         approximate_kernel_row_sum: bool = False,
-        approximator: type[coreax.approximation.KernelMeanApproximator] | None = None,
+        approximator: coreax.approximation.KernelMeanApproximator | None = None,
     ):
-        """
-        Initialise a refinement object.
-        """
+        """Initialise a refinement object."""
         # Validate inputs
         approximate_kernel_row_sum = coreax.validation.cast_as_type(
             x=approximate_kernel_row_sum,
@@ -102,25 +96,15 @@
         coreax.validation.validate_is_instance(
             x=approximator,
             object_name="approximator",
-            expected_type=(type[coreax.approximation.KernelMeanApproximator], None),
+            expected_type=(coreax.approximation.KernelMeanApproximator, None),
         )
         self.approximate_kernel_row_sum = approximate_kernel_row_sum
-=======
-        approximator: coreax.approximation.KernelMeanApproximator | None = None,
-    ):
-        """Initialise a refinement object."""
->>>>>>> c817cca6
         self.approximator = approximator
 
     @abstractmethod
     def refine(
         self,
-<<<<<<< HEAD
-        data_reduction: coreax.reduction.DataReduction,
-        kernel_mean_row_sum: ArrayLike | None = None,
-=======
         coreset: coreax.reduction.Coreset,
->>>>>>> c817cca6
     ) -> None:
         r"""
         Compute the refined coreset, of :math:`m` points in :math:`d` dimensions.
@@ -202,12 +186,7 @@
 
     def refine(
         self,
-<<<<<<< HEAD
-        data_reduction: coreax.reduction.DataReduction,
-        kernel_mean_row_sum: ArrayLike | None = None,
-=======
         coreset: coreax.reduction.Coreset,
->>>>>>> c817cca6
     ) -> None:
         r"""
         Compute the refined coreset, of ``m`` points in ``d`` dimensions.
@@ -220,26 +199,9 @@
             and kernel object
         :return: Nothing
         """
-<<<<<<< HEAD
-        # Validate inputs
-        coreax.validation.validate_is_instance(
-            x=data_reduction,
-            object_name="data_reduction",
-            expected_type=coreax.reduction.DataReduction,
-        )
-        coreax.validation.validate_is_instance(
-            x=kernel_mean_row_sum,
-            object_name="kernel_mean_row_sum",
-            expected_type=(None, ArrayLike),
-        )
-
-        x = data_reduction.original_data
-        coreset_indices = data_reduction.reduction_indices
-=======
         self._validate_coreset(coreset)
         original_array = coreset.original_data.pre_coreset_array
         coreset_indices = coreset.coreset_indices
->>>>>>> c817cca6
 
         kernel_gram_matrix_diagonal = vmap(coreset.kernel.compute)(
             original_array, original_array
@@ -280,11 +242,7 @@
         coreset_indices: ArrayLike,
         x: ArrayLike,
         kernel: coreax.kernel.Kernel,
-<<<<<<< HEAD
-        kernel_mean_row_sum: ArrayLike,
-=======
         kernel_matrix_row_sum_mean: ArrayLike,
->>>>>>> c817cca6
         kernel_gram_matrix_diagonal: ArrayLike,
     ) -> Array:
         r"""
@@ -322,11 +280,7 @@
         coreset_indices: ArrayLike,
         x: ArrayLike,
         kernel: coreax.kernel.Kernel,
-<<<<<<< HEAD
-        kernel_mean_row_sum: ArrayLike,
-=======
         kernel_matrix_row_sum_mean: ArrayLike,
->>>>>>> c817cca6
         kernel_gram_matrix_diagonal: ArrayLike,
     ) -> Array:
         r"""
@@ -380,10 +334,6 @@
 
     def __init__(
         self,
-<<<<<<< HEAD
-        approximate_kernel_row_sum: bool = False,
-=======
->>>>>>> c817cca6
         approximator: coreax.approximation.KernelMeanApproximator = None,
         p: float = 0.1,
         random_key: int = 0,
@@ -410,12 +360,7 @@
 
     def refine(
         self,
-<<<<<<< HEAD
-        data_reduction: coreax.reduction.DataReduction,
-        kernel_mean_row_sum: ArrayLike | None = None,
-=======
         coreset: coreax.reduction.Coreset,
->>>>>>> c817cca6
     ) -> None:
         r"""
         Refine a coreset iteratively.
@@ -430,26 +375,9 @@
             and kernel object
         :return: Nothing
         """
-<<<<<<< HEAD
-        # Validate inputs
-        coreax.validation.validate_is_instance(
-            x=data_reduction,
-            object_name="data_reduction",
-            expected_type=coreax.reduction.DataReduction,
-        )
-        coreax.validation.validate_is_instance(
-            x=kernel_mean_row_sum,
-            object_name="kernel_mean_row_sum",
-            expected_type=(None, ArrayLike),
-        )
-
-        x = data_reduction.original_data
-        coreset_indices = data_reduction.reduction_indices
-=======
         self._validate_coreset(coreset)
         original_array = coreset.original_data.pre_coreset_array
         coreset_indices = coreset.coreset_indices
->>>>>>> c817cca6
 
         kernel_gram_matrix_diagonal = vmap(coreset.kernel.compute)(
             original_array, original_array
@@ -497,11 +425,7 @@
         x: ArrayLike,
         n_cand: int,
         kernel: coreax.kernel.Kernel,
-<<<<<<< HEAD
-        kernel_mean_row_sum: ArrayLike,
-=======
         kernel_matrix_row_sum_mean: ArrayLike,
->>>>>>> c817cca6
         kernel_gram_matrix_diagonal: ArrayLike,
     ) -> tuple[random.PRNGKeyArray, Array]:
         r"""
@@ -555,11 +479,7 @@
         coreset_indices: ArrayLike,
         x: ArrayLike,
         kernel: coreax.kernel.Kernel,
-<<<<<<< HEAD
-        kernel_mean_row_sum: ArrayLike,
-=======
         kernel_matrix_row_sum_mean: ArrayLike,
->>>>>>> c817cca6
         kernel_gram_matrix_diagonal: ArrayLike,
     ) -> Array:
         r"""
@@ -660,12 +580,7 @@
 
     def refine(
         self,
-<<<<<<< HEAD
-        data_reduction: coreax.reduction.DataReduction,
-        kernel_mean_row_sum: ArrayLike | None = None,
-=======
         coreset: coreax.reduction.Coreset,
->>>>>>> c817cca6
     ) -> None:
         r"""
         Refine a coreset iteratively, replacing points which yield the most improvement.
@@ -679,26 +594,9 @@
             and kernel object
         :return: Nothing
         """
-<<<<<<< HEAD
-        # Validate inputs
-        coreax.validation.validate_is_instance(
-            x=data_reduction,
-            object_name="data_reduction",
-            expected_type=coreax.reduction.DataReduction,
-        )
-        coreax.validation.validate_is_instance(
-            x=kernel_mean_row_sum,
-            object_name="kernel_mean_row_sum",
-            expected_type=(None, ArrayLike),
-        )
-
-        x = jnp.asarray(data_reduction.original_data)
-        coreset_indices = jnp.asarray(data_reduction.reduction_indices)
-=======
         self._validate_coreset(coreset)
         original_array = coreset.original_data.pre_coreset_array
         coreset_indices = coreset.coreset_indices
->>>>>>> c817cca6
 
         kernel_gram_matrix_diagonal = vmap(coreset.kernel.compute)(
             original_array, original_array
@@ -738,11 +636,7 @@
         coreset_indices: ArrayLike,
         x: ArrayLike,
         kernel: coreax.kernel.Kernel,
-<<<<<<< HEAD
-        kernel_mean_row_sum: ArrayLike,
-=======
         kernel_matrix_row_sum_mean: ArrayLike,
->>>>>>> c817cca6
         kernel_gram_matrix_diagonal: ArrayLike,
     ) -> Array:
         r"""
@@ -785,11 +679,7 @@
         coreset_indices: ArrayLike,
         x: ArrayLike,
         kernel: coreax.kernel.Kernel,
-<<<<<<< HEAD
-        kernel_mean_row_sum: ArrayLike,
-=======
         kernel_matrix_row_sum_mean: ArrayLike,
->>>>>>> c817cca6
         kernel_gram_matrix_diagonal: ArrayLike,
     ) -> Array:
         r"""
@@ -871,14 +761,4 @@
 for current_class in refine_classes:
     tree_util.register_pytree_node(
         current_class, current_class._tree_flatten, current_class._tree_unflatten
-<<<<<<< HEAD
-    )
-
-# Set up class factory
-refine_factory = coreax.util.ClassFactory(Refine)
-refine_factory.register("regular", RefineRegular)
-refine_factory.register("random", RefineRandom)
-refine_factory.register("reverse", RefineReverse)
-=======
-    )
->>>>>>> c817cca6
+    )