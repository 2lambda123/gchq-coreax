# © Crown Copyright GCHQ
#
# Licensed under the Apache License, Version 2.0 (the "License");
# you may not use this file except in compliance with the License.
# You may obtain a copy of the License at
#
# http://www.apache.org/licenses/LICENSE-2.0
#
# Unless required by applicable law or agreed to in writing, software
# distributed under the License is distributed on an "AS IS" BASIS,
# WITHOUT WARRANTIES OR CONDITIONS OF ANY KIND, either express or implied.
# See the License for the specific language governing permissions and
# limitations under the License.

r"""
Classes and associated functionality to construct coresubsets.

Given a :math:`n \times d` dataset, one may wish to construct a compressed
:math:`m \times d` representation of this dataset, where :math:`m << n`. This
compressed representation is often referred to as a coreset. When the elements of a
coreset are required to be elements of the original dataset, we denote this a
coresubset. This module contains implementations of approaches to construct coresubsets.
Coresets and coresubset are a type of data reduction, and these inherit from
:class:`~coreax.reduction.Coreset`. The aim is to select a small set of indices
that represent the key features of a larger dataset.

The abstract base class is :class:`~coreax.reduction.Coreset`.
"""

# Support annotations with | in Python < 3.10
from __future__ import annotations

from functools import partial

import jax.numpy as jnp
from jax import Array, jit, lax, random, vmap
from jax.typing import ArrayLike

import coreax.approximation
import coreax.kernel
import coreax.reduction
import coreax.refine
import coreax.util
import coreax.weights


class KernelHerding(coreax.reduction.Coreset):
    r"""
    Apply kernel herding to a dataset.

    Kernel herding is a deterministic, iterative and greedy approach to determine this
    compressed representation.

    Given one has selected :math:`T` data points for their compressed representation of
    the original dataset, kernel herding selects the next point as:

    .. math::

        x_{T+1} = \arg\max_{x} \left( \mathbb{E}[k(x, x')] -
            \frac{1}{T+1}\sum_{t=1}^T k(x, x_t) \right)

    where :math:`k` is the kernel used, the expectation :math:`\mathbb{E}` is taken over
    the entire dataset, and the search is over the entire dataset. This can informally
    be seen as a balance between using points at which the underlying density is high
    (the first term) and exploration of distinct regions of the space (the second term).

    This class works with all children of :class:`~coreax.kernel.Kernel`, including
    Stein kernels.

    :param random_key: Key for random number generation
    :param kernel: :class:`~coreax.kernel.Kernel` instance implementing a kernel
        function :math:`k: \mathbb{R}^d \times \mathbb{R}^d \rightarrow \mathbb{R}`
    :param weights_optimiser: :class:`~coreax.weights.WeightsOptimiser` object to
        determine weights for coreset points to optimise some quality metric, or
        :data:`None` (default) if unweighted
    :param block_size: Size of matrix blocks to process when computing the kernel
        matrix row sum mean. Larger blocks will require more memory in the system.
    :param unique: Boolean that enforces the resulting coreset will only contain
        unique elements
    :param refine_method: :class:`~coreax.refine.Refine` object to use, or :data:`None`
        (default) if no refinement is required
    :param approximator: :class:`~coreax.approximation.KernelMeanApproximator` object
        that has been created using the same kernel one wishes to use for herding. If
        :data:`None` (default) then calculation is exact, but can be computationally
        intensive.
    """

    def __init__(
        self,
        random_key: coreax.util.KeyArrayLike,
        *,
        kernel: coreax.kernel.Kernel,
        weights_optimiser: coreax.weights.WeightsOptimiser | None = None,
        block_size: int = 10_000,
        unique: bool = True,
        refine_method: coreax.refine.Refine | None = None,
        approximator: coreax.approximation.KernelMeanApproximator | None = None,
    ):
        """Initialise a KernelHerding class."""
        # Assign herding-specific attributes
        self.block_size = block_size
        self.unique = unique
        self.approximator = approximator
        self.random_key = random_key

        # Initialise parent
        super().__init__(
            weights_optimiser=weights_optimiser,
            kernel=kernel,
            refine_method=refine_method,
        )

    def tree_flatten(self) -> tuple[tuple, dict]:
        """
        Flatten a pytree.

        Define arrays & dynamic values (children) and auxiliary data (static values).
        A method to flatten the pytree needs to be specified to enable JIT decoration
        of methods inside this class.

        :return: Tuple containing two elements. The first is a tuple holding the arrays
            and dynamic values that are present in the class. The second is a dictionary
            holding the static auxiliary data for the class, with keys being the names
            of class attributes, and values being the values of the corresponding class
            attributes.
        """
        children = (
            self.random_key,
            self.kernel,
            self.kernel_matrix_row_sum_mean,
            self.coreset_indices,
            self.coreset,
        )
        aux_data = {
            "block_size": self.block_size,
            "unique": self.unique,
            "refine_method": self.refine_method,
            "weights_optimiser": self.weights_optimiser,
            "approximator": self.approximator,
        }
        return children, aux_data

    def fit_to_size(self, coreset_size: int) -> None:
        r"""
        Execute kernel herding algorithm with Jax.

        We first compute the kernel matrix row sum mean (either exactly, or
        approximately) if it is not given, and then iteratively add points to the
        coreset balancing selecting points in high density regions with selecting points
        far from those already in the coreset.

        :param coreset_size: The size of the of coreset to generate
        """
        # Record the size of the original dataset
        num_data_points = len(self.original_data.pre_coreset_array)

        # If needed, compute the kernel matrix row sum mean - with or without an
        # approximator as specified by the inputs to this method
        if self.kernel_matrix_row_sum_mean is None:
            if self.approximator is not None:
                self.kernel_matrix_row_sum_mean = (
                    self.kernel.approximate_kernel_matrix_row_sum_mean(
                        x=self.original_data.pre_coreset_array,
                        approximator=self.approximator,
                    )
                )
            else:
                self.kernel_matrix_row_sum_mean = (
                    self.kernel.calculate_kernel_matrix_row_sum_mean(
                        x=self.original_data.pre_coreset_array, max_size=self.block_size
                    )
                )

        # Initialise variables that will be updated throughout the loop. These are
        # initially local variables, with the coreset indices being assigned to self
        # when the entire set is created
        kernel_similarity_penalty = jnp.zeros(num_data_points)
        try:
            # Note that a TypeError is raised if the size input to jnp.zeros is negative
            coreset_indices = jnp.zeros(coreset_size, dtype=jnp.int32)
        except TypeError as exception:
            if coreset_size < 0:
                raise ValueError("coreset_size must not be negative") from exception
            if isinstance(coreset_size, float):
                raise ValueError(
                    "coreset_size must be a positive integer"
                ) from exception
            raise

        # Greedily select coreset points
        body = partial(
            self._greedy_body,
            x=self.original_data.pre_coreset_array,
            kernel_vectorised=self.kernel.compute,
            kernel_matrix_row_sum_mean=self.kernel_matrix_row_sum_mean,
            unique=self.unique,
        )
        try:
            coreset_indices, kernel_similarity_penalty = lax.fori_loop(
                lower=0,
                upper=coreset_size,
                body_fun=body,
                init_val=(coreset_indices, kernel_similarity_penalty),
            )
        except IndexError as exception:
            if coreset_size == 0:
                raise ValueError("coreset_size must be non-zero") from exception
            raise

        # Assign coreset indices & coreset to original data object
        self.coreset_indices = coreset_indices
        self.coreset = self.original_data.pre_coreset_array[self.coreset_indices, :]

    @staticmethod
    @partial(jit, static_argnames=["kernel_vectorised", "unique"])
    def _greedy_body(
        i: int,
        val: tuple[ArrayLike, ArrayLike],
        x: ArrayLike,
        kernel_vectorised: coreax.util.KernelComputeType,
        kernel_matrix_row_sum_mean: ArrayLike,
        unique: bool,
    ) -> tuple[Array, Array]:
        r"""
        Execute main loop of greedy kernel herding.

        This function carries out one iteration of kernel herding. Recall that kernel
        herding is defined as

        .. math::

            x_{T+1} = \arg\max_{x} \left( \mathbb{E}[k(x, x')] -
                \frac{1}{T+1}\sum_{t=1}^T k(x, x_t) \right)

        where :math:`k` is the kernel used, the expectation :math:`\mathbb{E}` is taken
        over the entire dataset, and the search is over the entire dataset.

        The kernel matrix row sum mean, :math:`\mathbb{E}[k(x, x')]` does not change
        across iterations. Each iteration, the set of coreset points updates with the
        newly selected point :math:`x_{T+1}`. Additionally, the penalties one applies,
        :math:`k(x, x_t)` update as these coreset points are updated.

        :param i: Loop counter, counting how many points are in the coreset on call of
            this method
        :param val: Tuple containing a :math:`1 \times m` array with the current coreset
            indices in and a :math:`1 \times n` array holding current kernel similarity
            penalties. Note that the array holding current coreset indices should always
            be the same length (however many coreset points are desired). The ``i``-th
            element of this gets updated to the index of the selected coreset point in
            iteration ``i``.
        :param x: :math:`n \times d` data matrix
        :param kernel_vectorised: Vectorised kernel computation function. This should be
            the :meth:`~coreax.kernel.Kernel.compute` method of a
            :class:`~coreax.kernel.Kernel` object
        :param kernel_matrix_row_sum_mean: A :math:`1 \times n` array holding the mean
            over rows for the kernel Gram matrix
        :param unique: Flag for enforcing unique elements
        :returns: Updated loop variables ``current_coreset_indices`` and
            ``current_kernel_similarity_penalty``
        """
        # Unpack the components of the loop variables
        current_coreset_indices, current_kernel_similarity_penalty = val
        x = jnp.atleast_2d(x)
        current_coreset_indices = jnp.asarray(current_coreset_indices)
        current_kernel_similarity_penalty = jnp.asarray(
            current_kernel_similarity_penalty
        )

        # Evaluate the kernel herding formula at this iteration - that is, select which
        # point in the data-set, when added to the coreset, will minimise maximum mean
        # discrepancy. This is essentially a balance between a point lying in a high
        # density region (the corresponding entry in kernel_matrix_row_sum_mean is
        # large) whilst being far away from points already in the coreset
        # (current_kernel_similarity_penalty being small).
        index_to_include_in_coreset = (
            kernel_matrix_row_sum_mean - current_kernel_similarity_penalty / (i + 1)
        ).argmax()

        # Update all the penalties we apply, because we now have additional points
        # in the coreset
        penalty_update = kernel_vectorised(
            x, jnp.atleast_2d(x[index_to_include_in_coreset])
        )[:, 0]
        current_kernel_similarity_penalty += penalty_update

        # Update the coreset indices to include the selected point
        current_coreset_indices = current_coreset_indices.at[i].set(
            index_to_include_in_coreset
        )

        # If we wish to force all points in a coreset to be unique, set the penalty term
        # to infinite at the newly selected point, so it can't be selected again
        if unique:
            current_kernel_similarity_penalty = current_kernel_similarity_penalty.at[
                index_to_include_in_coreset
            ].set(jnp.inf)

        return current_coreset_indices, current_kernel_similarity_penalty


class RandomSample(coreax.reduction.Coreset):
    r"""
    Reduce a dataset by uniformly randomly sampling a fixed number of points.

    .. note::
        Any value other than :data:`True` will lead to random sampling with replacement
        of points from the original data to construct the coreset.

    :param random_key: Pseudo-random number generator key for sampling
    :param kernel: :class:`~coreax.kernel.Kernel` instance implementing a kernel
        function :math:`k: \mathbb{R}^d \times \mathbb{R}^d \rightarrow \mathbb{R}`, or
        :data:`None` if not applicable. Note that if this is supplied, it is only used
        for refinement, not during creation of the initial coreset.
    :param weights_optimiser: :class:`~coreax.weights.WeightsOptimiser` object to
        determine weights for coreset points to optimise some quality metric, or
        :data:`None` (default) if unweighted
    :param unique: If :data:`True`, this flag enforces unique elements, i.e. sampling
        without replacement
    :param refine_method: :class:`~coreax.refine.Refine` object to use, or :data:`None`
        (default) if no refinement is required
    """

    def __init__(
        self,
        random_key: coreax.util.KeyArrayLike,
        *,
        kernel: coreax.kernel.Kernel | None = None,
        weights_optimiser: coreax.weights.WeightsOptimiser | None = None,
        unique: bool = True,
        refine_method: coreax.refine.Refine | None = None,
    ):
        """Initialise a random sampling object."""
        # Assign random sample specific attributes
        self.random_key = random_key
        self.unique = unique

        # Initialise Coreset parent
        super().__init__(
            weights_optimiser=weights_optimiser,
            kernel=kernel,
            refine_method=refine_method,
        )

    def tree_flatten(self) -> tuple[tuple, dict]:
        """
        Flatten a pytree.

        Define arrays and dynamic values (children) and auxiliary data (static values).
        A method to flatten the pytree needs to be specified to enable JIT decoration of
        methods inside this class.

        :return: Tuple containing two elements. The first is a tuple holding the arrays
            and dynamic values that are present in the class. The second is a dictionary
            holding the static auxiliary data for the class, with keys being the names
            of class attributes, and values being the values of the corresponding class
            attributes.
        """
        children = (
            self.random_key,
            self.kernel,
            self.kernel_matrix_row_sum_mean,
            self.coreset_indices,
            self.coreset,
        )
        aux_data = {
            "weights_optimiser": self.weights_optimiser,
            "refine_method": self.refine_method,
            "unique": self.unique,
        }
        return children, aux_data

    def fit_to_size(self, coreset_size: int) -> None:
        """
        Reduce a dataset by uniformly randomly sampling a fixed number of points.

        This class is updated in-place. The randomly sampled points are stored in the
        ``reduction_indices`` attribute.

        :param coreset_size: The size of the of coreset to generate
        """
        # Setup for sampling
        num_data_points = len(self.original_data.pre_coreset_array)

        # Randomly sample the desired number of points to form a coreset
        try:
            # Note that a TypeError is raised if the size input to random.choice is
            # negative, and an AttributeError is raised if the shape is a float
            random_indices = random.choice(
                self.random_key,
                a=jnp.arange(0, num_data_points),
                shape=(coreset_size,),
                replace=not self.unique,
            )
        except AttributeError as exception:
            if not isinstance(coreset_size, int):
                raise ValueError(
                    "coreset_size must be a positive integer"
                ) from exception
            raise
        except TypeError as exception:
            if coreset_size < 0:
                raise ValueError(
                    "coreset_size must be a positive integer"
                ) from exception
            raise

        # Assign coreset indices and coreset to the object
        self.coreset_indices = random_indices
        self.coreset = self.original_data.pre_coreset_array[random_indices]


<<<<<<< HEAD
class GreedyCMMD(coreax.reduction.Coreset):
    r"""
    Apply GreedyCMMD to a supervised dataset.

    GreedyCMMD is a deterministic, iterative and greedy approach to determine this
    compressed representation.

    Given one has an original dataset :math:`\mathcal{D}^{(1)} = \{(x_i, y_i)\}_{i=1}^n`
    of ``n`` pairs with :math:`x\in\mathbb{R}^d` and :math:`y\in\mathbb{R}^p`, and one
    has selected :math:`m` data pairs :math:`\mathcal{D}^{(2)} = \{(\tilde{x}_i,
    \tilde{y}_i)\}_{i=1}^m` already for their compressed representation of the original
    dataset, GreedyCMMD selects the next point to minimise the conditional maximum mean
    discrepancy (CMMD):

    .. math::

        \text{CMMD}^2(\mathcal{D}^{(1)}, \mathcal{D}^{(2)}) = ||\hat{\mu}^{(1)} -
        \hat{\mu}^{(2)}||^2_{\mathcal{H}_k \otimes \mathcal{H}_l}

    where :math:`\hat{\mu}^{(1)},\hat{\mu}^{(2)}` are the conditional mean embeddings
    estimated with :math:`\mathcal{D}^{(1)}` and :math:`\mathcal{D}^{(2)}` respectively,
    and :math:`\mathcal{H}_k,\mathcal{H}_l` are the RKHSs corresponding to the kernel
    functions :math:`k: \mathbb{R}^d \times \mathbb{R}^d \rightarrow \mathbb{R}` and
    :math:`l: \mathbb{R}^p \times \mathbb{R}^p \rightarrow \mathbb{R}` respectively.
    The search is performed over the entire dataset, or optionally over random batches
    at each iteration.

    This class works with all children of :class:`~coreax.kernel.Kernel`, including
    Stein kernels.

    :param random_key: Key for random number generation
    :param feature_kernel: :class:`~coreax.kernel.Kernel` instance implementing a kernel
        function :math:`k: \mathbb{R}^d \times \mathbb{R}^d \rightarrow \mathbb{R}`
        on the feature space
    :param response_kernel: :class:`~coreax.kernel.Kernel` instance implementing a
        kernel function :math:`k: \mathbb{R}^p \times \mathbb{R}^p \rightarrow
        \mathbb{R}` on the response space
    :param num_feature_dimensions: An integer representing the dimensionality of the
        features :math:`x`
    :param regularisation_parameter: Regularisation parameter for stable inversion of
        feature gram matrix
    :param unique: Boolean that enforces the resulting coreset will only contain
        unique elements
    :param batch_size: An integer representing the size of the batches of data pairs
        sampled at each iteration for consideration for adding to the coreset
    :param refine_method: :class:`~coreax.refine.RefineCMMD` object, or :data:`None`
=======
class RPCholesky(coreax.reduction.Coreset):
    r"""
    Apply Randomly Pivoted Cholesky (RPCholesky) to a dataset.

    RPCholesky is a stochastic, iterative and greedy approach to determine this
    compressed representation.

    Given a dataset :math:`X` with :math:`N` data-points, and a desired coreset size of
    :math:`M`, RPCholesky determines which points to select to constitute this coreset.

    This is done by first computing the kernel Gram matrix of the original data, and
    isolating the diagonal of this. A 'pivot point' is then sampled, where sampling
    probabilities correspond to the size of the elements on this diagonal. The
    data-point corresponding to this pivot point is added to the coreset, and the
    diagonal of the Gram matrix is updated to add a repulsion term of sorts -
    encouraging the coreset to select a range of distinct points in the original data.
    The pivot sampling and diagonal updating steps are repeated until :math:`M` points
    have been selected.

    :param random_key: Key for random number generation
    :param kernel: :class:`~coreax.kernel.Kernel` instance implementing a kernel
        function :math:`k: \mathbb{R}^d \times \mathbb{R}^d \rightarrow \mathbb{R}`
    :param weights_optimiser: :class:`~coreax.weights.WeightsOptimiser` object to
        determine weights for coreset points to optimise some quality metric, or
        :data:`None` (default) if unweighted
    :param block_size: Size of matrix blocks to process when computing the kernel matrix
        row sum mean. Larger blocks will require more memory in the system.
    :param unique: Boolean that enforces the resulting coreset will only contain unique
        elements
    :param refine_method: :class:`~coreax.refine.Refine` object to use, or :data:`None`
>>>>>>> 8c665d13
        (default) if no refinement is required
    """

    def __init__(
        self,
        random_key: coreax.util.KeyArrayLike,
        *,
<<<<<<< HEAD
        feature_kernel: coreax.kernel.Kernel,
        response_kernel: coreax.kernel.Kernel,
        num_feature_dimensions: int,
        regularisation_parameter: float = 1e-6,
        unique: bool = True,
        batch_size: int | None = None,
        refine_method: coreax.refine.RefineCMMD | None = None,
    ):
        # Assign GreedyCMMD-specific attributes
        self.random_key = random_key
        self.feature_kernel = feature_kernel
        self.response_kernel = response_kernel
        self.num_feature_dimensions = num_feature_dimensions
        self.regularisation_parameter = regularisation_parameter
        self.unique = unique
        self.batch_size = batch_size
        self.refine_method = refine_method
        self._feature_gramian = None
        self._response_gramian = None
        self._training_cme = None

        # CMMD coreset points cannot be weighted and the parent kernel is unused
        # as we need separate kernels for features and responses.
        super().__init__(
            weights_optimiser=None,
            kernel=None,
            refine_method=self.refine_method,
=======
        kernel: coreax.kernel.Kernel,
        weights_optimiser: coreax.weights.WeightsOptimiser | None = None,
        block_size: int = 10_000,
        unique: bool = True,
        refine_method: coreax.refine.Refine | None = None,
    ):
        """Initialise a RPCholesky class."""
        # Assign specific attributes
        self.block_size = block_size
        self.unique = unique
        self.random_key = random_key

        # Initialise parent
        super().__init__(
            weights_optimiser=weights_optimiser,
            kernel=kernel,
            refine_method=refine_method,
>>>>>>> 8c665d13
        )

    def tree_flatten(self) -> tuple[tuple, dict]:
        """
        Flatten a pytree.

<<<<<<< HEAD
        Define arrays & dynamic values (children) and auxiliary data (static values).
        A method to flatten the pytree needs to be specified to enable JIT decoration
        of methods inside this class.
=======
        Define arrays and dynamic values (children) and auxiliary data (static values).
        A method to flatten the pytree needs to be specified to enable JIT decoration of
        methods inside this class.
>>>>>>> 8c665d13

        :return: Tuple containing two elements. The first is a tuple holding the arrays
            and dynamic values that are present in the class. The second is a dictionary
            holding the static auxiliary data for the class, with keys being the names
            of class attributes, and values being the values of the corresponding class
            attributes.
        """
        children = (
            self.random_key,
<<<<<<< HEAD
            self.feature_kernel,
            self.response_kernel,
            self.coreset_indices,
            self.coreset,
            self._feature_gramian,
            self._response_gramian,
            self._training_cme,
        )
        aux_data = {
            "num_feature_dimensions": self.num_feature_dimensions,
            "regularisation_parameter": self.regularisation_parameter,
            "unique": self.unique,
            "batch_size": self.batch_size,
            "refine_method": self.refine_method,
            "unused_kernel": self.kernel,
            "unused_weights_optimiser": self.weights_optimiser,
=======
            self.kernel,
            self.kernel_matrix_row_sum_mean,
            self.coreset_indices,
            self.coreset,
        )
        aux_data = {
            "block_size": self.block_size,
            "unique": self.unique,
            "refine_method": self.refine_method,
            "weights_optimiser": self.weights_optimiser,
>>>>>>> 8c665d13
        }
        return children, aux_data

    def fit_to_size(self, coreset_size: int) -> None:
        r"""
<<<<<<< HEAD
        Execute greedy CMMD algorithm with Jax.

        We first compute the kernel matrices, and inverse feature kernel matrix
        and then iteratively add those points to the coreset that minimise the CMMD.

        :param coreset_size: The size of the of coreset to generate
        """
        # Compute original feature and response kernel gramians.
        x = self.original_data.pre_coreset_array[:, : self.num_feature_dimensions]
        y = self.original_data.pre_coreset_array[:, self.num_feature_dimensions :]
        num_data_pairs = self.original_data.pre_coreset_array.shape[0]

        feature_gramian = self.feature_kernel.compute(x, x)
        response_gramian = self.response_kernel.compute(y, y)

        # Invert the feature gramian
        inverse_feature_gramian = coreax.util.invert_regularised_array(
            array=feature_gramian,
            regularisation_parameter=self.regularisation_parameter,
            identity=jnp.eye(num_data_pairs),
        )

        # Evaluate conditional mean embedding (CME) at all possible pairs of the
        # available training data.
        training_cme = feature_gramian @ inverse_feature_gramian @ response_gramian

        # Pad the gramians and training CME evaluations with zeros in an additional
        # column and row to allow us to extract sub-arrays and fill in elements with
        # zeros simultaneously.
        feature_gramian = jnp.pad(feature_gramian, [(0, 1)], mode="constant")
        response_gramian = jnp.pad(response_gramian, [(0, 1)], mode="constant")
        training_cme = jnp.pad(training_cme, [(0, 1)], mode="constant")

        # Sample the indices to be considered at each iteration ahead of time.
        # If we are batching, each column will consist of a subset of indices up to the
        # dataset size with no repeats. If we are not batching then each column will
        # consist of a random permutation of indices up to the dataset size.
        if (self.batch_size is not None) and self.batch_size < num_data_pairs:
            batch_size = self.batch_size
        else:
            batch_size = num_data_pairs

        batch_indices = coreax.util.sample_batch_indices(
            random_key=self.random_key,
            data_size=num_data_pairs,
            batch_size=batch_size,
            num_batches=coreset_size,
        )

        # Initialise a rectangular array of size batch_size x coreset_size where each
        # entry consists of -1 apart from the first column which consists
        # of all the possible first coreset indices. This will allow us to extract
        # every possible "next" coreset kernel array ready for operations.
        all_possible_next_coreset_indices = jnp.hstack(
            (
                batch_indices[:, [0]],
                jnp.tile(-1, (batch_indices.shape[0], coreset_size - 1)),
            )
        )

        # Initialise coreset index variable that will be updated throughout the loop.
        # This is initially a local variable with the coreset indices being assigned to
        # self when the entire set is created.
        coreset_indices = -1 * jnp.ones(coreset_size, dtype=jnp.int32)

        # Initialise a zeros matrix that will eventually become a coreset_size x
        # coreset_size identity matrix as we iterate to the full coreset size.
        coreset_identity = jnp.zeros((coreset_size, coreset_size))

        # Greedily select coreset points
        body = partial(
            self._greedy_body,
            feature_gramian=feature_gramian,
            response_gramian=response_gramian,
            training_CME=training_cme,
            batch_indices=batch_indices,
            regularisation_parameter=self.regularisation_parameter,
            unique=self.unique,
        )
        (coreset_indices, _, _) = lax.fori_loop(
            lower=0,
            upper=coreset_size,
            body_fun=body,
            init_val=(
                coreset_indices,
                coreset_identity,
                all_possible_next_coreset_indices,
            ),
        )

        # If we are refining, create necessary class attributes
        if self.refine_method is not None:
            self._feature_gramian = feature_gramian
            self._response_gramian = response_gramian
            self._training_cme = training_cme

        # Assign coreset indices & coreset to original data object
=======
        Execute RPCholesky algorithm with Jax.

        Computes a low-rank approximation of the Gram matrix.

        :param coreset_size: The size of the of coreset to generate
        """
        try:
            # Note that a TypeError is raised if the size input to jnp.zeros is negative
            coreset_indices = jnp.zeros(coreset_size, dtype=jnp.int32)
        except TypeError as exception:
            if coreset_size < 0:
                raise ValueError("coreset_size must not be negative") from exception
            if isinstance(coreset_size, float):
                raise ValueError(
                    "coreset_size must be a positive integer"
                ) from exception
            raise

        body = partial(
            self._loop_body,
            x=self.original_data.pre_coreset_array,
            kernel_vectorised=self.kernel.compute,
            unique=self.unique,
        )

        try:
            num_data_points = len(self.original_data.pre_coreset_array)
            approximation_matrix = jnp.zeros((num_data_points, coreset_size))
            _, key = random.split(self.random_key)

            # Evaluate the diagonal of the Gram matrix
            residual_diagonal = vmap(
                self.kernel.compute_elementwise, in_axes=(0, 0), out_axes=0
            )(
                self.original_data.pre_coreset_array,
                self.original_data.pre_coreset_array,
            )

            residual_diagonal, approximation_matrix, coreset_indices, key = (
                lax.fori_loop(
                    0,
                    coreset_size,
                    body,
                    (residual_diagonal, approximation_matrix, coreset_indices, key),
                )
            )

        except IndexError as exception:
            if coreset_size == 0:
                raise ValueError("coreset_size must be non-zero") from exception
            raise

>>>>>>> 8c665d13
        self.coreset_indices = coreset_indices
        self.coreset = self.original_data.pre_coreset_array[self.coreset_indices, :]

    @staticmethod
<<<<<<< HEAD
    @partial(jit, static_argnames=["regularisation_parameter", "unique"])
    def _greedy_body(
        i: int,
        val: tuple[ArrayLike, ArrayLike, ArrayLike],
        feature_gramian: ArrayLike,
        response_gramian: ArrayLike,
        training_cme: ArrayLike,
        batch_indices: ArrayLike,
        regularisation_parameter: float,
        unique: bool,
    ) -> tuple[ArrayLike, ArrayLike, ArrayLike]:
        r"""
        Execute main loop of GreedyCMMD.

        :param i: Loop counter
        :param val: Loop updatable-variables
        :param feature_gramian: Gram matrix of training features
        :param response_gramian: Gram matrix of training responses
        :param training_CME: Evaluation of CME on the training data
        :param batch_indices: Array of sampled batch indices
        :param regularisation_parameter: Regularisation parameter for stable inversion
            of feature gram matrix
        :param unique: Boolean that enforces the resulting coreset will only contain
            unique elements
        :return: Updated loop variables
        """
        # Unpack the components of the loop variables
        (
            current_coreset_indices,
            current_identity,
            all_possible_next_coreset_indices,
        ) = val

        # Update the "identity" matrix
        current_identity = current_identity.at[i, i].set(1)

        # Extract all the possible "next" coreset arrays
        extract_indices = (
            all_possible_next_coreset_indices[:, :, None],
            all_possible_next_coreset_indices[:, None, :],
        )
        coreset_feature_gramians = feature_gramian[extract_indices]
        coreset_response_gramians = response_gramian[extract_indices]
        coreset_cmes = training_cme[extract_indices]

        # Compute and store inverses for each coreset feature kernel matrix
        inverse_coreset_feature_gramians = (
            coreax.util.invert_stacked_regularised_arrays(
                stacked_arrays=coreset_feature_gramians,
                regularisation_parameter=regularisation_parameter,
                identity=current_identity,
            )
        )

        # Compute each term of CMMD for each possible new coreset index
        term_2s = jnp.trace(
            inverse_coreset_feature_gramians
            @ coreset_response_gramians
            @ inverse_coreset_feature_gramians
            @ coreset_feature_gramians,
            axis1=1,
            axis2=2,
        )
        term_3s = jnp.trace(
            coreset_cmes @ inverse_coreset_feature_gramians, axis1=1, axis2=2
        )
        loss = term_2s - 2 * term_3s

        # Find the optimal next coreset index, ensuring we don't pick an already chosen
        # point if we want the indices to be unique.
        if unique:
            already_chosen_indices_mask = jnp.isin(
                all_possible_next_coreset_indices[:, i], current_coreset_indices
            )
            loss = loss + jnp.where(already_chosen_indices_mask, jnp.inf, 0)
        index_to_include_in_coreset = all_possible_next_coreset_indices[
            loss.argmin(), i
        ]

        # Repeat the chosen coreset index into the ith column of the array of possible
        # next coreset indices and replace the (i+1)th column with the next batch of
        # possible coreset indices.
        all_possible_next_coreset_indices = all_possible_next_coreset_indices.at[
            :, [i, i + 1]
        ].set(
            jnp.hstack(
                (
                    jnp.tile(index_to_include_in_coreset, (batch_indices.shape[0], 1)),
                    batch_indices[:, [i + 1]],
                )
            )
        )

        # Add the chosen coreset index to the current coreset indices
        current_coreset_indices = current_coreset_indices.at[i].set(
            index_to_include_in_coreset
        )
        return (
            current_coreset_indices,
            current_identity,
            all_possible_next_coreset_indices,
        )
=======
    @partial(jit, static_argnames=["kernel_vectorised", "unique"])
    def _loop_body(
        i: int,
        val: tuple[ArrayLike, ArrayLike, ArrayLike, coreax.util.KeyArrayLike],
        x: ArrayLike,
        kernel_vectorised: coreax.util.KernelComputeType,
        unique: bool,
    ) -> tuple[Array, Array, Array, Array]:
        r"""
        Execute main loop of RPCholesky.

        This function carries out one iteration of RPCholesky, defined in Algorithm 1 of
        :cite:`chen2023randomly`.

        :param i: Loop counter, counting how many points are in the coreset on call of
            this method
        :param val: Tuple containing a :math:`m \times 1` array of the residual
            diagonal, :math:`n \times m` Cholesky matrix F, :math:`1 \times m` array of
            current coreset indices and a PRNGKey for sampling. Note that the array
            holding current coreset indices should always be the same length (however
            many coreset points are desired). The ``i``-th element of this gets updated
            to the index of the selected coreset point in iteration ``i``.
        :param x: :math:`n \times d` data matrix
        :param kernel_vectorised: Vectorised kernel computation function. This should be
            the :meth:`~coreax.kernel.Kernel.compute` method of a
            :class:`~coreax.kernel.Kernel` object
        :param unique: Flag for enforcing unique elements
        :returns: Updated loop variables ``residual_diagonal``, ``F``,
            ``current_coreset_indices`` and ``key``
        """
        # Unpack the components of the loop variables
        residual_diagonal, approximation_matrix, current_coreset_indices, key = val
        key, subkey = random.split(key)
        num_data_points = len(x)

        # Sample a new index with probability proportional to residual diagonal
        selected_pivot_point = random.choice(
            subkey, num_data_points, (1,), p=residual_diagonal, replace=False
        )[0]
        current_coreset_indices = current_coreset_indices.at[i].set(
            selected_pivot_point
        )

        # Remove overlap with previously chosen columns
        g = (
            kernel_vectorised(x, x[selected_pivot_point])
            - jnp.dot(approximation_matrix, approximation_matrix[selected_pivot_point])[
                :, None
            ]
        )

        # Update approximation
        approximation_matrix = approximation_matrix.at[:, i].set(
            (g / jnp.sqrt(g[selected_pivot_point])).flatten()
        )

        # Track diagonal of residual matrix
        residual_diagonal = residual_diagonal - jnp.square(approximation_matrix[:, i])

        # Ensure diagonal remains nonnegative
        residual_diagonal = residual_diagonal.clip(min=0)
        if unique:
            # ensures that index selected_pivot_point can't be drawn again in future
            residual_diagonal = residual_diagonal.at[selected_pivot_point].set(0.0)
        return residual_diagonal, approximation_matrix, current_coreset_indices, key
>>>>>>> 8c665d13
<|MERGE_RESOLUTION|>--- conflicted
+++ resolved
@@ -409,7 +409,216 @@
         self.coreset = self.original_data.pre_coreset_array[random_indices]
 
 
-<<<<<<< HEAD
+class RPCholesky(coreax.reduction.Coreset):
+    r"""
+    Apply Randomly Pivoted Cholesky (RPCholesky) to a dataset.
+
+    RPCholesky is a stochastic, iterative and greedy approach to determine this
+    compressed representation.
+
+    Given a dataset :math:`X` with :math:`N` data-points, and a desired coreset size of
+    :math:`M`, RPCholesky determines which points to select to constitute this coreset.
+
+    This is done by first computing the kernel Gram matrix of the original data, and
+    isolating the diagonal of this. A 'pivot point' is then sampled, where sampling
+    probabilities correspond to the size of the elements on this diagonal. The
+    data-point corresponding to this pivot point is added to the coreset, and the
+    diagonal of the Gram matrix is updated to add a repulsion term of sorts -
+    encouraging the coreset to select a range of distinct points in the original data.
+    The pivot sampling and diagonal updating steps are repeated until :math:`M` points
+    have been selected.
+
+    :param random_key: Key for random number generation
+    :param kernel: :class:`~coreax.kernel.Kernel` instance implementing a kernel
+        function :math:`k: \mathbb{R}^d \times \mathbb{R}^d \rightarrow \mathbb{R}`
+    :param weights_optimiser: :class:`~coreax.weights.WeightsOptimiser` object to
+        determine weights for coreset points to optimise some quality metric, or
+        :data:`None` (default) if unweighted
+    :param block_size: Size of matrix blocks to process when computing the kernel matrix
+        row sum mean. Larger blocks will require more memory in the system.
+    :param unique: Boolean that enforces the resulting coreset will only contain unique
+        elements
+    :param refine_method: :class:`~coreax.refine.Refine` object to use, or :data:`None`
+        (default) if no refinement is required
+    """
+
+    def __init__(
+        self,
+        random_key: coreax.util.KeyArrayLike,
+        *,
+        kernel: coreax.kernel.Kernel,
+        weights_optimiser: coreax.weights.WeightsOptimiser | None = None,
+        block_size: int = 10_000,
+        unique: bool = True,
+        refine_method: coreax.refine.Refine | None = None,
+    ):
+        """Initialise a RPCholesky class."""
+        # Assign specific attributes
+        self.block_size = block_size
+        self.unique = unique
+        self.random_key = random_key
+
+        # Initialise parent
+        super().__init__(
+            weights_optimiser=weights_optimiser,
+            kernel=kernel,
+            refine_method=refine_method,
+        )
+
+    def tree_flatten(self) -> tuple[tuple, dict]:
+        """
+        Flatten a pytree.
+
+        Define arrays and dynamic values (children) and auxiliary data (static values).
+        A method to flatten the pytree needs to be specified to enable JIT decoration of
+        methods inside this class.
+
+        :return: Tuple containing two elements. The first is a tuple holding the arrays
+            and dynamic values that are present in the class. The second is a dictionary
+            holding the static auxiliary data for the class, with keys being the names
+            of class attributes, and values being the values of the corresponding class
+            attributes.
+        """
+        children = (
+            self.random_key,
+            self.kernel,
+            self.kernel_matrix_row_sum_mean,
+            self.coreset_indices,
+            self.coreset,
+        )
+        aux_data = {
+            "block_size": self.block_size,
+            "unique": self.unique,
+            "refine_method": self.refine_method,
+            "weights_optimiser": self.weights_optimiser,
+        }
+        return children, aux_data
+
+    def fit_to_size(self, coreset_size: int) -> None:
+        r"""
+        Execute RPCholesky algorithm with Jax.
+
+        Computes a low-rank approximation of the Gram matrix.
+
+        :param coreset_size: The size of the of coreset to generate
+        """
+        try:
+            # Note that a TypeError is raised if the size input to jnp.zeros is negative
+            coreset_indices = jnp.zeros(coreset_size, dtype=jnp.int32)
+        except TypeError as exception:
+            if coreset_size < 0:
+                raise ValueError("coreset_size must not be negative") from exception
+            if isinstance(coreset_size, float):
+                raise ValueError(
+                    "coreset_size must be a positive integer"
+                ) from exception
+            raise
+
+        body = partial(
+            self._loop_body,
+            x=self.original_data.pre_coreset_array,
+            kernel_vectorised=self.kernel.compute,
+            unique=self.unique,
+        )
+
+        try:
+            num_data_points = len(self.original_data.pre_coreset_array)
+            approximation_matrix = jnp.zeros((num_data_points, coreset_size))
+            _, key = random.split(self.random_key)
+
+            # Evaluate the diagonal of the Gram matrix
+            residual_diagonal = vmap(
+                self.kernel.compute_elementwise, in_axes=(0, 0), out_axes=0
+            )(
+                self.original_data.pre_coreset_array,
+                self.original_data.pre_coreset_array,
+            )
+
+            residual_diagonal, approximation_matrix, coreset_indices, key = (
+                lax.fori_loop(
+                    0,
+                    coreset_size,
+                    body,
+                    (residual_diagonal, approximation_matrix, coreset_indices, key),
+                )
+            )
+
+        except IndexError as exception:
+            if coreset_size == 0:
+                raise ValueError("coreset_size must be non-zero") from exception
+            raise
+
+        self.coreset_indices = coreset_indices
+        self.coreset = self.original_data.pre_coreset_array[self.coreset_indices, :]
+
+    @staticmethod
+    @partial(jit, static_argnames=["kernel_vectorised", "unique"])
+    def _loop_body(
+        i: int,
+        val: tuple[ArrayLike, ArrayLike, ArrayLike, coreax.util.KeyArrayLike],
+        x: ArrayLike,
+        kernel_vectorised: coreax.util.KernelComputeType,
+        unique: bool,
+    ) -> tuple[Array, Array, Array, Array]:
+        r"""
+        Execute main loop of RPCholesky.
+
+        This function carries out one iteration of RPCholesky, defined in Algorithm 1 of
+        :cite:`chen2023randomly`.
+
+        :param i: Loop counter, counting how many points are in the coreset on call of
+            this method
+        :param val: Tuple containing a :math:`m \times 1` array of the residual
+            diagonal, :math:`n \times m` Cholesky matrix F, :math:`1 \times m` array of
+            current coreset indices and a PRNGKey for sampling. Note that the array
+            holding current coreset indices should always be the same length (however
+            many coreset points are desired). The ``i``-th element of this gets updated
+            to the index of the selected coreset point in iteration ``i``.
+        :param x: :math:`n \times d` data matrix
+        :param kernel_vectorised: Vectorised kernel computation function. This should be
+            the :meth:`~coreax.kernel.Kernel.compute` method of a
+            :class:`~coreax.kernel.Kernel` object
+        :param unique: Flag for enforcing unique elements
+        :returns: Updated loop variables ``residual_diagonal``, ``F``,
+            ``current_coreset_indices`` and ``key``
+        """
+        # Unpack the components of the loop variables
+        residual_diagonal, approximation_matrix, current_coreset_indices, key = val
+        key, subkey = random.split(key)
+        num_data_points = len(x)
+
+        # Sample a new index with probability proportional to residual diagonal
+        selected_pivot_point = random.choice(
+            subkey, num_data_points, (1,), p=residual_diagonal, replace=False
+        )[0]
+        current_coreset_indices = current_coreset_indices.at[i].set(
+            selected_pivot_point
+        )
+
+        # Remove overlap with previously chosen columns
+        g = (
+            kernel_vectorised(x, x[selected_pivot_point])
+            - jnp.dot(approximation_matrix, approximation_matrix[selected_pivot_point])[
+                :, None
+            ]
+        )
+
+        # Update approximation
+        approximation_matrix = approximation_matrix.at[:, i].set(
+            (g / jnp.sqrt(g[selected_pivot_point])).flatten()
+        )
+
+        # Track diagonal of residual matrix
+        residual_diagonal = residual_diagonal - jnp.square(approximation_matrix[:, i])
+
+        # Ensure diagonal remains nonnegative
+        residual_diagonal = residual_diagonal.clip(min=0)
+        if unique:
+            # ensures that index selected_pivot_point can't be drawn again in future
+            residual_diagonal = residual_diagonal.at[selected_pivot_point].set(0.0)
+        return residual_diagonal, approximation_matrix, current_coreset_indices, key
+
+
 class GreedyCMMD(coreax.reduction.Coreset):
     r"""
     Apply GreedyCMMD to a supervised dataset.
@@ -456,38 +665,6 @@
     :param batch_size: An integer representing the size of the batches of data pairs
         sampled at each iteration for consideration for adding to the coreset
     :param refine_method: :class:`~coreax.refine.RefineCMMD` object, or :data:`None`
-=======
-class RPCholesky(coreax.reduction.Coreset):
-    r"""
-    Apply Randomly Pivoted Cholesky (RPCholesky) to a dataset.
-
-    RPCholesky is a stochastic, iterative and greedy approach to determine this
-    compressed representation.
-
-    Given a dataset :math:`X` with :math:`N` data-points, and a desired coreset size of
-    :math:`M`, RPCholesky determines which points to select to constitute this coreset.
-
-    This is done by first computing the kernel Gram matrix of the original data, and
-    isolating the diagonal of this. A 'pivot point' is then sampled, where sampling
-    probabilities correspond to the size of the elements on this diagonal. The
-    data-point corresponding to this pivot point is added to the coreset, and the
-    diagonal of the Gram matrix is updated to add a repulsion term of sorts -
-    encouraging the coreset to select a range of distinct points in the original data.
-    The pivot sampling and diagonal updating steps are repeated until :math:`M` points
-    have been selected.
-
-    :param random_key: Key for random number generation
-    :param kernel: :class:`~coreax.kernel.Kernel` instance implementing a kernel
-        function :math:`k: \mathbb{R}^d \times \mathbb{R}^d \rightarrow \mathbb{R}`
-    :param weights_optimiser: :class:`~coreax.weights.WeightsOptimiser` object to
-        determine weights for coreset points to optimise some quality metric, or
-        :data:`None` (default) if unweighted
-    :param block_size: Size of matrix blocks to process when computing the kernel matrix
-        row sum mean. Larger blocks will require more memory in the system.
-    :param unique: Boolean that enforces the resulting coreset will only contain unique
-        elements
-    :param refine_method: :class:`~coreax.refine.Refine` object to use, or :data:`None`
->>>>>>> 8c665d13
         (default) if no refinement is required
     """
 
@@ -495,7 +672,6 @@
         self,
         random_key: coreax.util.KeyArrayLike,
         *,
-<<<<<<< HEAD
         feature_kernel: coreax.kernel.Kernel,
         response_kernel: coreax.kernel.Kernel,
         num_feature_dimensions: int,
@@ -523,40 +699,15 @@
             weights_optimiser=None,
             kernel=None,
             refine_method=self.refine_method,
-=======
-        kernel: coreax.kernel.Kernel,
-        weights_optimiser: coreax.weights.WeightsOptimiser | None = None,
-        block_size: int = 10_000,
-        unique: bool = True,
-        refine_method: coreax.refine.Refine | None = None,
-    ):
-        """Initialise a RPCholesky class."""
-        # Assign specific attributes
-        self.block_size = block_size
-        self.unique = unique
-        self.random_key = random_key
-
-        # Initialise parent
-        super().__init__(
-            weights_optimiser=weights_optimiser,
-            kernel=kernel,
-            refine_method=refine_method,
->>>>>>> 8c665d13
         )
 
     def tree_flatten(self) -> tuple[tuple, dict]:
         """
         Flatten a pytree.
 
-<<<<<<< HEAD
         Define arrays & dynamic values (children) and auxiliary data (static values).
         A method to flatten the pytree needs to be specified to enable JIT decoration
         of methods inside this class.
-=======
-        Define arrays and dynamic values (children) and auxiliary data (static values).
-        A method to flatten the pytree needs to be specified to enable JIT decoration of
-        methods inside this class.
->>>>>>> 8c665d13
 
         :return: Tuple containing two elements. The first is a tuple holding the arrays
             and dynamic values that are present in the class. The second is a dictionary
@@ -566,7 +717,6 @@
         """
         children = (
             self.random_key,
-<<<<<<< HEAD
             self.feature_kernel,
             self.response_kernel,
             self.coreset_indices,
@@ -583,24 +733,11 @@
             "refine_method": self.refine_method,
             "unused_kernel": self.kernel,
             "unused_weights_optimiser": self.weights_optimiser,
-=======
-            self.kernel,
-            self.kernel_matrix_row_sum_mean,
-            self.coreset_indices,
-            self.coreset,
-        )
-        aux_data = {
-            "block_size": self.block_size,
-            "unique": self.unique,
-            "refine_method": self.refine_method,
-            "weights_optimiser": self.weights_optimiser,
->>>>>>> 8c665d13
         }
         return children, aux_data
 
     def fit_to_size(self, coreset_size: int) -> None:
         r"""
-<<<<<<< HEAD
         Execute greedy CMMD algorithm with Jax.
 
         We first compute the kernel matrices, and inverse feature kernel matrix
@@ -698,65 +835,10 @@
             self._training_cme = training_cme
 
         # Assign coreset indices & coreset to original data object
-=======
-        Execute RPCholesky algorithm with Jax.
-
-        Computes a low-rank approximation of the Gram matrix.
-
-        :param coreset_size: The size of the of coreset to generate
-        """
-        try:
-            # Note that a TypeError is raised if the size input to jnp.zeros is negative
-            coreset_indices = jnp.zeros(coreset_size, dtype=jnp.int32)
-        except TypeError as exception:
-            if coreset_size < 0:
-                raise ValueError("coreset_size must not be negative") from exception
-            if isinstance(coreset_size, float):
-                raise ValueError(
-                    "coreset_size must be a positive integer"
-                ) from exception
-            raise
-
-        body = partial(
-            self._loop_body,
-            x=self.original_data.pre_coreset_array,
-            kernel_vectorised=self.kernel.compute,
-            unique=self.unique,
-        )
-
-        try:
-            num_data_points = len(self.original_data.pre_coreset_array)
-            approximation_matrix = jnp.zeros((num_data_points, coreset_size))
-            _, key = random.split(self.random_key)
-
-            # Evaluate the diagonal of the Gram matrix
-            residual_diagonal = vmap(
-                self.kernel.compute_elementwise, in_axes=(0, 0), out_axes=0
-            )(
-                self.original_data.pre_coreset_array,
-                self.original_data.pre_coreset_array,
-            )
-
-            residual_diagonal, approximation_matrix, coreset_indices, key = (
-                lax.fori_loop(
-                    0,
-                    coreset_size,
-                    body,
-                    (residual_diagonal, approximation_matrix, coreset_indices, key),
-                )
-            )
-
-        except IndexError as exception:
-            if coreset_size == 0:
-                raise ValueError("coreset_size must be non-zero") from exception
-            raise
-
->>>>>>> 8c665d13
         self.coreset_indices = coreset_indices
         self.coreset = self.original_data.pre_coreset_array[self.coreset_indices, :]
 
     @staticmethod
-<<<<<<< HEAD
     @partial(jit, static_argnames=["regularisation_parameter", "unique"])
     def _greedy_body(
         i: int,
@@ -858,71 +940,4 @@
             current_coreset_indices,
             current_identity,
             all_possible_next_coreset_indices,
-        )
-=======
-    @partial(jit, static_argnames=["kernel_vectorised", "unique"])
-    def _loop_body(
-        i: int,
-        val: tuple[ArrayLike, ArrayLike, ArrayLike, coreax.util.KeyArrayLike],
-        x: ArrayLike,
-        kernel_vectorised: coreax.util.KernelComputeType,
-        unique: bool,
-    ) -> tuple[Array, Array, Array, Array]:
-        r"""
-        Execute main loop of RPCholesky.
-
-        This function carries out one iteration of RPCholesky, defined in Algorithm 1 of
-        :cite:`chen2023randomly`.
-
-        :param i: Loop counter, counting how many points are in the coreset on call of
-            this method
-        :param val: Tuple containing a :math:`m \times 1` array of the residual
-            diagonal, :math:`n \times m` Cholesky matrix F, :math:`1 \times m` array of
-            current coreset indices and a PRNGKey for sampling. Note that the array
-            holding current coreset indices should always be the same length (however
-            many coreset points are desired). The ``i``-th element of this gets updated
-            to the index of the selected coreset point in iteration ``i``.
-        :param x: :math:`n \times d` data matrix
-        :param kernel_vectorised: Vectorised kernel computation function. This should be
-            the :meth:`~coreax.kernel.Kernel.compute` method of a
-            :class:`~coreax.kernel.Kernel` object
-        :param unique: Flag for enforcing unique elements
-        :returns: Updated loop variables ``residual_diagonal``, ``F``,
-            ``current_coreset_indices`` and ``key``
-        """
-        # Unpack the components of the loop variables
-        residual_diagonal, approximation_matrix, current_coreset_indices, key = val
-        key, subkey = random.split(key)
-        num_data_points = len(x)
-
-        # Sample a new index with probability proportional to residual diagonal
-        selected_pivot_point = random.choice(
-            subkey, num_data_points, (1,), p=residual_diagonal, replace=False
-        )[0]
-        current_coreset_indices = current_coreset_indices.at[i].set(
-            selected_pivot_point
-        )
-
-        # Remove overlap with previously chosen columns
-        g = (
-            kernel_vectorised(x, x[selected_pivot_point])
-            - jnp.dot(approximation_matrix, approximation_matrix[selected_pivot_point])[
-                :, None
-            ]
-        )
-
-        # Update approximation
-        approximation_matrix = approximation_matrix.at[:, i].set(
-            (g / jnp.sqrt(g[selected_pivot_point])).flatten()
-        )
-
-        # Track diagonal of residual matrix
-        residual_diagonal = residual_diagonal - jnp.square(approximation_matrix[:, i])
-
-        # Ensure diagonal remains nonnegative
-        residual_diagonal = residual_diagonal.clip(min=0)
-        if unique:
-            # ensures that index selected_pivot_point can't be drawn again in future
-            residual_diagonal = residual_diagonal.at[selected_pivot_point].set(0.0)
-        return residual_diagonal, approximation_matrix, current_coreset_indices, key
->>>>>>> 8c665d13
+        )