# © Crown Copyright GCHQ
#
# Licensed under the Apache License, Version 2.0 (the "License");
# you may not use this file except in compliance with the License.
# You may obtain a copy of the License at
#
# http://www.apache.org/licenses/LICENSE-2.0
#
# Unless required by applicable law or agreed to in writing, software
# distributed under the License is distributed on an "AS IS" BASIS,
# WITHOUT WARRANTIES OR CONDITIONS OF ANY KIND, either express or implied.
# See the License for the specific language governing permissions and
# limitations under the License.

"""Data-structures for representing weighted and/or supervised data."""

from typing import Any, Optional, Union

import equinox as eqx
import jax.numpy as jnp
import jax.tree_util as jtu
from jax import jit
from jaxtyping import Array, ArrayLike, Shaped
from typing_extensions import Self


@jit
def _atleast_2d_consistent(*arrays: ArrayLike) -> Union[Array, list[Array]]:
    r"""
    Given an array or sequence of arrays ensure they are at least 2-dimensional.

    .. note::
        This function differs from `jax.numpy.atleast_2d` in that it converts
        1-dimensional `n`-vectors into arrays of shape `(n, 1)` rather than `(1, n)`.

    :param arrays: Singular array or list of arrays
    :return: 2-dimensional array or list of 2-dimensional arrays
    """
    if len(arrays) == 1:
        array = jnp.asarray(arrays[0], copy=False)
        if len(array.shape) == 1:
            return jnp.expand_dims(array, 1)
        return jnp.array(array, copy=False, ndmin=2)
    _arrays = [jnp.asarray(array, copy=False) for array in arrays]
    return [
        jnp.expand_dims(array, 1)
        if len(array.shape) == 1
        else jnp.array(array, copy=False, ndmin=2)
        for array in _arrays
    ]


class Data(eqx.Module):
    r"""
    Class for representing unsupervised data.

    A dataset of size `n` consists of a set of pairs :math:`\{(x_i, w_i)\}_{i=1}^n`
    where :math`x_i` are the features or inputs and :math:`w_i` are weights.

    .. note::
        `n`-vector inputs for `data` are interpreted as `n` points in 1-dimension and
        converted to a `(n, 1)` array.

    :param data: An :math:`n \times d` array defining the features of the unsupervised
        dataset
    :param weights: An :math:`n`-vector of weights where each element of the weights
        vector is paired with the corresponding index of the data array, forming the
        pair :math:`(x_i, w_i)`; if passed a scalar weight, it will be broadcast to an
        :math:`n`-vector. the default value of :data:`None` sets the weights to
        the ones vector (implies a scalar weight of one);
    """

    data: Shaped[Array, " n *d"] = eqx.field(converter=_atleast_2d_consistent)
    weights: Shaped[Array, " n"]

    def __init__(
        self,
        data: Shaped[ArrayLike, " n *d"],
        weights: Optional[Shaped[ArrayLike, " n"]] = None,
    ):
        """Initialise Data class."""
        self.data = jnp.asarray(data)
        n = self.data.shape[:1]
        self.weights = jnp.broadcast_to(1 if weights is None else weights, n)

    def __getitem__(self, key) -> Self:
        """Support Array style indexing of 'Data' objects."""
        return jtu.tree_map(lambda x: x[key], self)

    def __jax_array__(self) -> Shaped[ArrayLike, " n d"]:
        """Register ArrayLike behaviour - return value for `jnp.asarray(Data(...))`."""
        return self.data

    def __len__(self) -> int:
        """Return data length."""
        return len(self.data)

    def normalize(self, *, preserve_zeros: bool = False) -> Self:
        """
        Return a copy of 'self' with 'weights' that sum to one.

        :param preserve_zeros: If to preserve zero valued weights; when all weights are
            zero valued, the 'normalized' copy will **sum to zero, not one**.
        :return: A copy of 'self' with normalized 'weights'
        """
        normalized_weights = self.weights / jnp.sum(self.weights)
        if preserve_zeros:
            normalized_weights = jnp.nan_to_num(normalized_weights)
        return eqx.tree_at(lambda x: x.weights, self, normalized_weights)


class SupervisedData(Data):
    r"""
    Class for representing supervised data.

    A supervised dataset of size `n` consists of a set of triples
    :math:`\{(x_i, y_i, w_i)\}_{i=1}^n` where :math`x_i` are the features or inputs,
    :math:`y_i` are the responses or outputs, and :math:`w_i` are weights which
    correspond to the pairs :math:`(x_i, y_i)`.

    .. note::
        `n`-vector inputs for `data` and `supervision` are interpreted as `n` points in
        1-dimension and converted to a `(n, 1)` array.

    :param data: An :math:`n \times d` array defining the features of the supervised
        dataset paired with the corresponding index of the supervision
    :param supervision: An :math:`n \times p` array defining the responses of the
        supervised dataset paired with the corresponding index of the data
    :param weights: An :math:`n`-vector of weights where each element of the weights
        vector is is paired with the corresponding index of the data and supervision
        array, forming the triple :math:`(x_i, y_i, w_i)`; if passed a scalar weight,
        it will be broadcast to an :math:`n`-vector. the default value of :data:`None`
        sets the weights to the ones vector (implies a scalar weight of one);
    """

<<<<<<< HEAD
    supervision: Shaped[Array, " n *p"] = eqx.field(converter=_atleast_2d_consistent)
=======
    supervision: Shaped[Array, " n *p"]
>>>>>>> 088cd0e7

    def __init__(
        self,
        data: Shaped[Array, " n d"],
        supervision: Shaped[Array, " n *p"],
        weights: Optional[Shaped[Array, " n"]] = None,
    ):
        """Initialise SupervisedData class."""
        self.supervision = supervision
        super().__init__(data, weights)

    def __check_init__(self):
        """Check leading dimensions of supervision and data match."""
        if self.supervision.shape[0] != self.data.shape[0]:
            raise ValueError(
                "Leading dimensions of 'supervision' and 'data' must be equal"
            )


def as_data(x: Any) -> Data:
    """Cast 'x' to a data instance."""
    return x if isinstance(x, Data) else Data(x)


def is_data(x: Any) -> bool:
    """Return boolean indicating if 'x' is an instance of 'coreax.data.Data'."""
    return isinstance(x, Data)


def as_supervised_data(a: Any) -> SupervisedData:
    """Cast a to a `SupervisedData` instance."""
    return a if isinstance(a, SupervisedData) else SupervisedData(*a)


def is_supervised_data(a: Any) -> bool:
    """Return boolean checking if 'a' is an instance of 'coreax.data.SupervisedData'."""
    return isinstance(a, SupervisedData)<|MERGE_RESOLUTION|>--- conflicted
+++ resolved
@@ -133,11 +133,7 @@
         sets the weights to the ones vector (implies a scalar weight of one);
     """
 
-<<<<<<< HEAD
     supervision: Shaped[Array, " n *p"] = eqx.field(converter=_atleast_2d_consistent)
-=======
-    supervision: Shaped[Array, " n *p"]
->>>>>>> 088cd0e7
 
     def __init__(
         self,
