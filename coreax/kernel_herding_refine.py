 # © Crown Copyright GCHQ
 #
 # Licensed under the Apache License, Version 2.0 (the "License");
 # you may not use this file except in compliance with the License.
 # You may obtain a copy of the License at
 #
 # http://www.apache.org/licenses/LICENSE-2.0
 #
 # Unless required by applicable law or agreed to in writing, software
 # distributed under the License is distributed on an "AS IS" BASIS,
 # WITHOUT WARRANTIES OR CONDITIONS OF ANY KIND, either express or implied.
 # See the License for the specific language governing permissions and
 # limitations under the License.
<<<<<<< HEAD

from jax import jit, vmap, Array
import jax.numpy as jnp
from jax.typing import ArrayLike
from coreax.utils import calculate_K_sum, KernelFunction
from .kernel_herding import kernel_herding_block
from .refine import refine, refine_rand, refine_rev
=======
from jax import jit, vmap
from coreax.utils import calculate_K_sum
from coreax.kernel_herding import kernel_herding_block
from coreax.refine import refine, refine_rand, refine_rev
>>>>>>> 5c70848d

#
# Kernel Herding Refine Functions 
# 
# Combine kernel herding with a refine function to produce a coreset. 

def kernel_herding_refine_block(
        x: ArrayLike,
        n_core: int,
        kernel: KernelFunction,
        max_size: int = 10000,
        K_mean: ArrayLike | None = None,
) -> Array:
    """
    Implementation of kernel herding refine algorithm using jax. 
    Args:
        x: n x d original data
        n_core: number of coreset points to calculate
        kernel: kernel function k: R^d x R^d \to R
        max_size: size of matrix block to process
        K_mean: n row sum of kernel matrix divided by n
    
    Returns:
        coreset point indices
    """
    k_pairwise = jit(vmap(vmap(kernel, in_axes=(None,0), out_axes=0), in_axes =(0,None), out_axes=0 ))
    x = jnp.asarray(x)
    n = len(x)
    if K_mean is None:
        K_mean = calculate_K_sum(x, k_pairwise, max_size)/n
    S = kernel_herding_block(x, n_core, kernel, max_size, K_mean)[0]
    S = refine(x, S, kernel, K_mean)

    return S

def kernel_herding_refine_rand_block(
        x: ArrayLike,
        n_core: int,
        kernel: KernelFunction,
        p: float = 0.1,
        max_size: int = 10000,
        K_mean: ArrayLike | None = None,
) -> Array:
    """
    Implementation of kernel herding random refine algorithm using jax. 
    Args:
        x: n x d original data
        n_core: number of coreset points to calculate
        kernel: kernel function k: R^d x R^d \to R
        p: proportion of original data to use as candidates
        max_size: size of matrix block to process
        K_mean: n row sum of kernel matrix divided by n
    
    Returns:
        coreset point indices
    """
    k_pairwise = jit(vmap(vmap(kernel, in_axes=(None,0), out_axes=0), in_axes =(0,None), out_axes=0 ))
    x = jnp.asarray(x)
    n = len(x)
    if K_mean is None:
        K_mean = calculate_K_sum(x, k_pairwise, max_size)/n
    S, _, _ = kernel_herding_block(x, n_core, kernel, max_size, K_mean)
    S = refine_rand(x, S, kernel, K_mean, p)

    return S

def kernel_herding_refine_rev_block(
        x: ArrayLike,
        n_core: int,
        kernel: KernelFunction,
        max_size: int = 10000,
        K_mean: ArrayLike | None = None,
) -> Array:
    """
    Implementation of kernel herding random refine algorithm using jax. 
    Args:
        x: n x d original data
        n_core: number of coreset points to calculate
        kernel: kernel function k: R^d x R^d \to R
        max_size: size of matrix block to process
        K_mean: n row sum of kernel matrix divided by n
    
    Returns:
        coreset point indices
    """
    k_pairwise = jit(vmap(vmap(kernel, in_axes=(None,0), out_axes=0), in_axes =(0,None), out_axes=0 ))
    x = jnp.asarray(x)
    n = len(x)
    if K_mean is None:
        K_mean = calculate_K_sum(x, k_pairwise, max_size)/n
    S, _, _ = kernel_herding_block(x, n_core, kernel, max_size, K_mean)
    S = refine_rev(x, S, kernel, K_mean)

    return S<|MERGE_RESOLUTION|>--- conflicted
+++ resolved
@@ -11,20 +11,13 @@
  # WITHOUT WARRANTIES OR CONDITIONS OF ANY KIND, either express or implied.
  # See the License for the specific language governing permissions and
  # limitations under the License.
-<<<<<<< HEAD
 
 from jax import jit, vmap, Array
 import jax.numpy as jnp
 from jax.typing import ArrayLike
 from coreax.utils import calculate_K_sum, KernelFunction
-from .kernel_herding import kernel_herding_block
-from .refine import refine, refine_rand, refine_rev
-=======
-from jax import jit, vmap
-from coreax.utils import calculate_K_sum
 from coreax.kernel_herding import kernel_herding_block
 from coreax.refine import refine, refine_rand, refine_rev
->>>>>>> 5c70848d
 
 #
 # Kernel Herding Refine Functions 
