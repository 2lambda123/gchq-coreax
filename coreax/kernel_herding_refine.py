--- conflicted
+++ resolved
@@ -48,11 +48,7 @@
     :param kernel: Kernel function
                    :math:`k: \mathbb{R}^d \times \mathbb{R}^d \rightarrow \mathbb{R}`
     :param max_size: Size of matrix blocks to process
-<<<<<<< HEAD
     :param K_mean: :math:`1 \times n` Row mean of the :math:`n \times n` kernel matrix
-=======
-    :param K_mean: Row sum of kernel matrix divided by :math:`n`
->>>>>>> c56a2f7d
     :return: Coreset point indices
     """
     k_pairwise = jit(
@@ -85,11 +81,7 @@
                    :math:`k: \mathbb{R}^d \times \mathbb{R}^d \rightarrow \mathbb{R}`
     :param p: Proportion of original data to use as candidates
     :param max_size: Size of matrix blocks to process
-<<<<<<< HEAD
-    :param K_mean: Row sum of kernel matrix divided by `n`, an :math:`1 \times n` array
-=======
-    :param K_mean: Row sum of kernel matrix divided by :math:`n`
->>>>>>> c56a2f7d
+    :param K_mean: Row sum of kernel matrix divided by `n`, a :math:`1 \times n` array
     :return: Coreset point indices.
     """
     k_pairwise = jit(
@@ -122,11 +114,7 @@
     :param kernel: Kernel function
                    :math:`k: \mathbb{R}^d \times \mathbb{R}^d \rightarrow \mathbb{R}`
     :param max_size: Size of matrix blocks to process
-<<<<<<< HEAD
-    :param K_mean: :math:`1 \times n` Row mean of the :math:`n \times n` kernel matrix
-=======
-    :param K_mean: Row sum of kernel matrix divided by :math:`n`
->>>>>>> c56a2f7d
+    :param K_mean: Row sum of kernel matrix divided by `n`, a :math:`1 \times n` array
     :return: Coreset point indices
     """
     k_pairwise = jit(
