--- conflicted
+++ resolved
@@ -24,11 +24,7 @@
 
 from abc import abstractmethod
 from itertools import product
-<<<<<<< HEAD
-from typing import Generic, Optional, TypeVar
-=======
 from typing import Generic, Optional, TypeVar, Union
->>>>>>> 904f17e2
 
 import equinox as eqx
 import jax.numpy as jnp
@@ -38,11 +34,7 @@
 import coreax.data
 import coreax.kernel
 import coreax.util
-<<<<<<< HEAD
-from coreax.approximation import LeastSquareApproximator, RegularisedInverseApproximator
-=======
 from coreax.inverses import LeastSquareApproximator, RegularisedInverseApproximator
->>>>>>> 904f17e2
 
 _Data = TypeVar("_Data", bound=coreax.data.Data)
 _SupervisedData = TypeVar("_SupervisedData", bound=coreax.data.SupervisedData)
@@ -170,11 +162,6 @@
     :param response_kernel: :class:`~coreax.kernel.Kernel` instance implementing a
         kernel function :math:`k: \mathbb{R}^p \times \mathbb{R}^p \rightarrow
         \mathbb{R}` on the response space
-<<<<<<< HEAD
-    :param num_feature_dimension: An integer representing the dimensionality of the
-        features :math:`x`
-=======
->>>>>>> 904f17e2
     :param regularisation_parameter: Regularisation parameter for stable inversion
             of arrays, negative values will be converted to positive
     :param precision_threshold: Positive threshold we compare against for precision
@@ -190,14 +177,6 @@
     precision_threshold: float = 1e-2
     inverse_approximator: Optional[RegularisedInverseApproximator] = None
 
-<<<<<<< HEAD
-    def __post_init__(self):
-        """Set 'inverse_approximator' to LeastSquareApproximator if None is passed."""
-        if self.inverse_approximator is None:
-            self.inverse_approximator = LeastSquareApproximator(jr.key(2_024))
-
-=======
->>>>>>> 904f17e2
     def compute(
         self,
         reference_data: _SupervisedData,
@@ -247,11 +226,6 @@
         feature_gramian_1 = self.feature_kernel.compute(x1, x1)
         feature_gramian_2 = self.feature_kernel.compute(x2, x2)
 
-<<<<<<< HEAD
-        # Invert feature kernel gramian
-        inverse_feature_gramian_1 = self.inverse_approximator.approximate(
-            kernel_gramian=feature_gramian_1,
-=======
         # Invert feature kernel gramians
         if self.inverse_approximator is None:
             inverse_approximator = LeastSquareApproximator(jr.key(2_024))
@@ -259,18 +233,12 @@
             inverse_approximator = self.inverse_approximator
         inverse_feature_gramian_1 = inverse_approximator.approximate(
             array=feature_gramian_1,
->>>>>>> 904f17e2
             regularisation_parameter=self.regularisation_parameter,
             identity=jnp.eye(feature_gramian_1.shape[0]),
         )
 
-<<<<<<< HEAD
-        inverse_feature_gramian_2 = self.inverse_approximator.approximate(
-            kernel_gramian=feature_gramian_2,
-=======
         inverse_feature_gramian_2 = inverse_approximator.approximate(
             array=feature_gramian_2,
->>>>>>> 904f17e2
             regularisation_parameter=self.regularisation_parameter,
             identity=jnp.eye(feature_gramian_2.shape[0]),
         )
