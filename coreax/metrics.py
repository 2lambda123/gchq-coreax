--- conflicted
+++ resolved
@@ -172,11 +172,7 @@
 
     feature_kernel: coreax.kernel.Kernel
     response_kernel: coreax.kernel.Kernel
-<<<<<<< HEAD
-    regularisation_parameter: float = 1e-6
-=======
     regularisation_parameter: float
->>>>>>> aac1aece
     precision_threshold: float = 1e-2
     inverse_approximator: Optional[RegularisedInverseApproximator] = None
 
