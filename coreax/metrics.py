# © Crown Copyright GCHQ
#
# Licensed under the Apache License, Version 2.0 (the "License");
# you may not use this file except in compliance with the License.
# You may obtain a copy of the License at
#
# http://www.apache.org/licenses/LICENSE-2.0
#
# Unless required by applicable law or agreed to in writing, software
# distributed under the License is distributed on an "AS IS" BASIS,
# WITHOUT WARRANTIES OR CONDITIONS OF ANY KIND, either express or implied.
# See the License for the specific language governing permissions and
# limitations under the License.

r"""
Classes and associated functionality to compute metrics assessing similarity of inputs.

Large parts of this codebase consider the generic problem of taking a
:math:`n \times d` dataset and creating an alternative representation of it in some way.
Having attained an alternative representation, we can then assess the quality of this
representation using some appropriate metric. Such metrics are implemented within this
module, all of which implement :class:`Metric`.
"""

from abc import abstractmethod
from itertools import product
<<<<<<< HEAD
from typing import Generic, Optional, TypeVar
=======
from typing import Generic, TypeVar, Union
>>>>>>> dd0f0647

import equinox as eqx
import jax.numpy as jnp
import jax.random as jr
from jax import Array

import coreax.data
import coreax.kernel
import coreax.util
from coreax.approximation import LeastSquareApproximator, RegularisedInverseApproximator

_Data = TypeVar("_Data", bound=coreax.data.Data)
_SupervisedData = TypeVar("_SupervisedData", bound=coreax.data.SupervisedData)


class Metric(eqx.Module, Generic[_Data]):
    """Base class for calculating metrics."""

    @abstractmethod
    def compute(self, reference_data: _Data, comparison_data: _Data, **kwargs) -> Array:
        r"""
        Compute the metric/distance between the reference and comparison data.

        :param reference_data: An instance of the class :class:`coreax.data.Data`,
            containing an :math:`n \times d` array of data
        :param comparison_data: An instance of the class :class:`coreax.data.Data` to
            compare against ``reference_data``, containing an :math:`m \times d` array
            of data
        :return: Computed metric as a zero-dimensional array
        """


class MMD(Metric[_Data]):
    r"""
    Definition and calculation of the (weighted) maximum mean discrepancy metric.

    For a dataset :math:`\mathcal{D}_1` of ``n`` points in ``d`` dimensions, and
    another dataset :math:`\mathcal{D}_2` of ``m`` points in ``d`` dimensions, the
    (weighted) maximum mean discrepancy is given by:

    .. math::
        \text{MMD}^2(\mathcal{D}_1,\mathcal{D}_2) = \mathbb{E}(k(\mathcal{D}_1,
        \mathcal{D}_1)) + \mathbb{E}(k(\mathcal{D}_2,\mathcal{D}_2))
        - 2\mathbb{E}(k(\mathcal{D}_1,\mathcal{D}_2))

    where :math:`k` is the selected kernel, and the expectation is with respect to the
    normalized data weights.

    Common uses of MMD include comparing a reduced representation of a dataset to the
    original dataset, comparing different original datasets to one another, or
    comparing reduced representations of different original datasets to one another.

    :param kernel: Kernel object with compute method defined mapping
        :math:`k: \mathbb{R}^d \times \mathbb{R}^d \rightarrow \mathbb{R}`
    :param precision_threshold: Threshold above which negative values of the squared MMD
        are rounded to zero (accommodates precision loss)
    """

    kernel: coreax.kernel.Kernel
    precision_threshold: float = 1e-12

    def compute(
        self,
        reference_data: _Data,
        comparison_data: _Data,
        *,
        block_size: Union[int, None, tuple[Union[int, None], Union[int, None]]] = None,
        unroll: Union[int, bool, tuple[Union[int, bool], Union[int, bool]]] = 1,
        **kwargs,
    ) -> Array:
        r"""
        Compute the (weighted) maximum mean discrepancy.

        .. math::
            \text{MMD}^2(\mathcal{D}_1,\mathcal{D}_2) = \mathbb{E}(k(\mathcal{D}_1,
            \mathcal{D}_1)) + \mathbb{E}(k(\mathcal{D}_2,\mathcal{D}_2))
            - 2\mathbb{E}(k(\mathcal{D}_1,\mathcal{D}_2))

        :param reference_data: An instance of the class :class:`coreax.data.Data`,
            containing an :math:`n \times d` array of data
        :param comparison_data: An instance of the class :class:`coreax.data.Data` to
            compare against ``reference_data`` containing an :math:`m \times d` array of
            data
        :param block_size: Size of matrix blocks to process; a value of :data:`None`
            sets :math:`B_x = n` and :math:`B_y = m`, effectively disabling the block
            accumulation; an integer value ``B`` sets :math:`B_y = B_x = B`; a tuple
            allows different sizes to be specified for ``B_x`` and ``B_y``; to reduce
            overheads, it is often sensible to select the largest block size that does
            not exhaust the available memory resources
        :param unroll: Unrolling parameter for the outer and inner :func:`jax.lax.scan`
            calls, allows for trade-offs between compilation and runtime cost; consult
            the JAX docs for further information
        :return: Maximum mean discrepancy as a 0-dimensional array
        """
        del kwargs
        _block_size = coreax.util.tree_leaves_repeat(block_size, 2)
        bs_xx, bs_xy, _, bs_yy = tuple(product(_block_size, repeat=len(_block_size)))
        # Variable rename allows for nicer automatic formatting
        x, y = reference_data, comparison_data
        kernel_xx_mean = self.kernel.compute_mean(x, x, block_size=bs_xx, unroll=unroll)
        kernel_yy_mean = self.kernel.compute_mean(y, y, block_size=bs_yy, unroll=unroll)
        kernel_xy_mean = self.kernel.compute_mean(x, y, block_size=bs_xy, unroll=unroll)
        squared_mmd_threshold_applied = coreax.util.apply_negative_precision_threshold(
            kernel_xx_mean + kernel_yy_mean - 2 * kernel_xy_mean,
            self.precision_threshold,
        )
        return jnp.sqrt(squared_mmd_threshold_applied)


class CMMD(Metric):
    r"""
    Definition and calculation of the conditional maximum mean discrepancy metric.

    For a dataset :math:`\mathcal{D}^{(1)} = \{(x_i, y_i)\}_{i=1}^n` of ``n`` pairs with
    :math:`x\in\mathbb{R}^d` and :math:`y\in\mathbb{R}^p`, and another dataset
    :math:`\mathcal{D}^{(2)} = \{(\tilde{x}_i, \tilde{y}_i)\}_{i=1}^n` of ``m`` pairs
    with :math:`\tilde{x}\in\mathbb{R}^d` and :math:`\tilde{y}\in\mathbb{R}^p`,
    the conditional maximum mean discrepancy is given by:

    .. math::

        \text{CMMD}^2(\mathcal{D}^{(1)}, \mathcal{D}^{(2)}) =
        ||\hat{\mu}^{(1)} - \hat{\mu}^{(2)}||^2_{\mathcal{H}_k \otimes \mathcal{H}_l}

    where :math:`\hat{\mu}^{(1)},\hat{\mu}^{(2)}` are the conditional mean
    embeddings estimated with :math:`\mathcal{D}^{(1)}` and :math:`\mathcal{D}^{(2)}`
    respectively, and :math:`\mathcal{H}_k,\mathcal{H}_l` are the RKHSs corresponding
    to the kernel functions :math:`k: \mathbb{R}^d \times \mathbb{R}^d \rightarrow
    \mathbb{R}` and :math:`l: \mathbb{R}^p \times \mathbb{R}^p \rightarrow \mathbb{R}`
    respectively.

    :param feature_kernel: :class:`~coreax.kernel.Kernel` instance implementing a kernel
        function :math:`k: \mathbb{R}^d \times \mathbb{R}^d \rightarrow \mathbb{R}` on
        the feature space
    :param response_kernel: :class:`~coreax.kernel.Kernel` instance implementing a
        kernel function :math:`k: \mathbb{R}^p \times \mathbb{R}^p \rightarrow
        \mathbb{R}` on the response space
    :param regularisation_parameter: Regularisation parameter for stable inversion
            of arrays, negative values will be converted to positive
    :param precision_threshold: Positive threshold we compare against for precision
    :param inverse_approximator: Instance of
        :class:`coreax.approximation.RegularisedInverseApproximator`, defaults to
        :class:`coreax.approximation.LeastSquareApproximator` which solves a linear
        system at cost :math:`\mathcal{O}(n^3)`
    """

    feature_kernel: coreax.kernel.Kernel
    response_kernel: coreax.kernel.Kernel
    regularisation_parameter: float
    precision_threshold: float = 1e-2
    inverse_approximator: Optional[RegularisedInverseApproximator] = None

    def compute(
        self,
        reference_data: _SupervisedData,
        comparison_data: _SupervisedData,
        **kwargs,
    ) -> Array:
        r"""
        Compute the conditional maximum mean discrepancy between the two datasets.

        For a dataset :math:`\mathcal{D}^{(1)} = \{(x_i, y_i)\}_{i=1}^n=`
        `reference_data` of ``n`` pairs with :math:`x\in\mathbb{R}^d` and
        :math:`y\in\mathbb{R}^p`, and another dataset
        :math:`\mathcal{D}^{(2)} = \{(\tilde{x}_i, \tilde{y}_i)\}_{i=1}^n=`
        `comparison_data` of ``n`` pairs with
        :math:`\tilde{x}\in\mathbb{R}^d` and :math:`\tilde{y}\in \mathbb{R}^p`, the
        conditional maximum mean discrepancy is given by:

        .. math::

            \text{CMMD}^2(\mathcal{D}^{(1)}, \mathcal{D}^{(2)}) = ||\hat{\mu}^{(1)} -
            \hat{\mu}^{(2)}||^2_{\mathcal{H}_k \otimes \mathcal{H}_l}

        where :math:`\hat{\mu}^{(1)},\hat{\mu}^{(2)}` are the conditional mean
        embeddings estimated with :math:`\mathcal{D}^{(1)}` and
        :math:`\mathcal{D}^{(2)}` respectively, and :math:`\mathcal{H}_k,\mathcal{H}_l`
        are the RKHSs corresponding to the kernel functions
        :math:`k: \mathbb{R}^d \times \mathbb{R}^d \rightarrow \mathbb{R}` and
        :math:`l: \mathbb{R}^p \times \mathbb{R}^p \rightarrow \mathbb{R}` respectively.

        :param reference_data: The original supervised dataset :math:`\mathcal{D}^{(1)}=
            \{(x_i, y_i)\}_{i=1}^n` of ``n`` pairs with :math:`x\in\mathbb{R}^d` and
            :math:`y\in\mathbb{R}^p`
        :param comparison_data: Supervised dataset
            :math:`\mathcal{D}^{(2)} = \{(\tilde{x}_i, \tilde{y}_i)\}_{i=1}^n` of ``m``
            pairs with :math:`\tilde{x}\in\mathbb{R}^d` and
            :math:`\tilde{y}\in\mathbb{R}^p`
        :return: Conditional maximum mean discrepancy as a 0-dimensional array
        """
        del kwargs
        # Extract features and responses from reference and comparison datasets
        x1 = reference_data.data
        y1 = reference_data.supervision
        x2 = comparison_data.data
        y2 = comparison_data.supervision

        # Compute feature kernel gramians
        feature_gramian_1 = self.feature_kernel.compute(x1, x1)
        feature_gramian_2 = self.feature_kernel.compute(x2, x2)

        # Invert feature kernel gramians
        if self.inverse_approximator is None:
            inverse_approximator = LeastSquareApproximator(jr.key(2_024))
        else:
            inverse_approximator = self.inverse_approximator
        inverse_feature_gramian_1 = inverse_approximator.approximate(
            kernel_gramian=feature_gramian_1,
            regularisation_parameter=self.regularisation_parameter,
            identity=jnp.eye(feature_gramian_1.shape[0]),
        )

        inverse_feature_gramian_2 = inverse_approximator.approximate(
            kernel_gramian=feature_gramian_2,
            regularisation_parameter=self.regularisation_parameter,
            identity=jnp.eye(feature_gramian_2.shape[0]),
        )

        # Compute each term in the CMMD
        term_1 = (
            inverse_feature_gramian_1
            @ self.response_kernel.compute(y1, y1)
            @ inverse_feature_gramian_1
            @ feature_gramian_1
        )
        term_2 = (
            inverse_feature_gramian_2
            @ self.response_kernel.compute(y2, y2)
            @ inverse_feature_gramian_2
            @ feature_gramian_2
        )
        term_3 = (
            inverse_feature_gramian_1
            @ self.response_kernel.compute(y1, y2)
            @ inverse_feature_gramian_2
            @ self.feature_kernel.compute(x2, x1)
        )

        # Compute CMMD
        squared_cmmd = jnp.trace(term_1) + jnp.trace(term_2) - 2 * jnp.trace(term_3)
        squared_cmmd_threshold_applied = coreax.util.apply_negative_precision_threshold(
            squared_cmmd,
            self.precision_threshold,
        )
        return jnp.sqrt(squared_cmmd_threshold_applied)<|MERGE_RESOLUTION|>--- conflicted
+++ resolved
@@ -24,11 +24,7 @@
 
 from abc import abstractmethod
 from itertools import product
-<<<<<<< HEAD
-from typing import Generic, Optional, TypeVar
-=======
-from typing import Generic, TypeVar, Union
->>>>>>> dd0f0647
+from typing import Generic, Optional, TypeVar, Union
 
 import equinox as eqx
 import jax.numpy as jnp
@@ -38,7 +34,7 @@
 import coreax.data
 import coreax.kernel
 import coreax.util
-from coreax.approximation import LeastSquareApproximator, RegularisedInverseApproximator
+from coreax.inverses import LeastSquareApproximator, RegularisedInverseApproximator
 
 _Data = TypeVar("_Data", bound=coreax.data.Data)
 _SupervisedData = TypeVar("_SupervisedData", bound=coreax.data.SupervisedData)
@@ -236,13 +232,13 @@
         else:
             inverse_approximator = self.inverse_approximator
         inverse_feature_gramian_1 = inverse_approximator.approximate(
-            kernel_gramian=feature_gramian_1,
+            array=feature_gramian_1,
             regularisation_parameter=self.regularisation_parameter,
             identity=jnp.eye(feature_gramian_1.shape[0]),
         )
 
         inverse_feature_gramian_2 = inverse_approximator.approximate(
-            kernel_gramian=feature_gramian_2,
+            array=feature_gramian_2,
             regularisation_parameter=self.regularisation_parameter,
             identity=jnp.eye(feature_gramian_2.shape[0]),
         )
