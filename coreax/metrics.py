# © Crown Copyright GCHQ
#
# Licensed under the Apache License, Version 2.0 (the "License");
# you may not use this file except in compliance with the License.
# You may obtain a copy of the License at
#
# http://www.apache.org/licenses/LICENSE-2.0
#
# Unless required by applicable law or agreed to in writing, software
# distributed under the License is distributed on an "AS IS" BASIS,
# WITHOUT WARRANTIES OR CONDITIONS OF ANY KIND, either express or implied.
# See the License for the specific language governing permissions and
# limitations under the License.

<<<<<<< HEAD
"""TODO: Create top-level docstring."""
=======
from abc import ABC, abstractmethod
>>>>>>> 2f514fb5

import jax.numpy as jnp
from jax import Array
from jax.typing import ArrayLike

import coreax.kernel as ck
import coreax.util as cu


class Metric(ABC):
    r"""
    Base class for calculating metrics.
    """

    def __init__(self) -> None:
        pass

    @abstractmethod
    def compute(
        self,
        x: ArrayLike,
        y: ArrayLike,
        max_size: int = None,
        weights_x: ArrayLike = None,
        weights_y: ArrayLike = None,
    ) -> Array:
        r"""
        Compute the metric.

        Return a zero-dimensional array.

        :param x: An :math:`n \times d` array defining the full dataset
        :param y: An :math:`n \times d` array defining a representation of x
        :param max_size: Size of matrix block to process
        :param weights_x: An :math:`1 \times n` array of weights for associated points
            in x
        :param weights_y: An :math:`1 \times n` array of weights for associated points
            in y
        :return: Metric computed as a zero-dimensional array.
        """


class MMD(Metric):
    r"""
    Calculation for maximum mean discrepancy.
    """
<<<<<<< HEAD
    k_pairwise = jit(
        vmap(vmap(kernel, in_axes=(None, 0), out_axes=0), in_axes=(0, None), out_axes=0)
    )
    x = jnp.asarray(x)
    n = float(len(x))
    Kmm = k_pairwise(x_c, x_c)
    Knn = k_pairwise(x, x)
    Kmn = k_pairwise(x_c, x).mean(axis=1)

    # Compute MMD, correcting for any numerical precision issues, where we would
    # otherwise square-root a negative number very close to 0.0.
    result = jnp.sqrt(
        apply_negative_precision_threshold(
            jnp.dot(weights.T, jnp.dot(Kmm, weights))
            + Knn.sum() / n**2
            - 2 * jnp.dot(weights.T, Kmn),
            precision_threshold,
        )
    )
    return result


def sum_K(
    x: ArrayLike,
    y: ArrayLike,
    k_pairwise: KernelFunction,
    max_size: int = 10_000,
) -> float:
    r"""
    Sum the kernel distance between all pairs of points in x and y.

    The summation is done in blocks to avoid excessive memory usage.

    :param x: :math:`n \times 1` array
    :param y: :math:`m \times 1` array
    :param k_pairwise: Kernel function
    :param max_size: Size of matrix blocks to process
    """
    x = jnp.asarray(x)
    y = jnp.asarray(y)
    n = len(x)
    m = len(y)

    if max_size > max(m, n):
        output = k_pairwise(x, y).sum()

    else:
        output = 0
        for i in range(0, n, max_size):
            for j in range(0, m, max_size):
                K_part = k_pairwise(x[i : i + max_size], y[j : j + max_size])
                output += K_part.sum()

    return output

=======
>>>>>>> 2f514fb5

    def __init__(self, kernel: ck.Kernel, precision_threshold: float = 1e-8):
        r"""
        Calculate maximum mean discrepancy between two datasets in d dimensions.

        :param kernel: Kernel object with compute method defined mapping
            :math:`k: \mathbb{R}^d \times \mathbb{R}^d \rightarrow \mathbb{R}`
        :param precision_threshold: Positive threshold we compare against for precision
        """
        self.kernel = kernel
        self.precision_threshold = precision_threshold

        # initialise parent
        super().__init__()

    def compute(
        self,
        x: ArrayLike,
        y: ArrayLike,
        weights_x: ArrayLike = None,
        weights_y: ArrayLike = None,
        max_size: int = None,
    ) -> Array:
        r"""
        Calculate maximum mean discrepancy.

        If no weights (for the dataset y) are given, standard MMD is calculated. If
        weights are given, weighted MMD is calculated. For both cases, if the size of
        matrix blocks to process is less than the size of both datasets, the calculation
        is done block-wise to limit memory requirements.

        :param x: The original :math:`n \times d` data
        :param y: :math:`m \times d` dataset
        :param max_size: (Optional) Size of matrix block to process, for memory limits
        :param weights_x: (Optional)  :math:`n \times 1` weights for original data x
        :param weights_y: (Optional)  :math:`m \times 1` weights for dataset y
        :return: Maximum mean discrepancy as a 0-dimensional array
        """
        # Compute number of points in each input dataset
        num_points_x = len(jnp.asarray(x))
        num_points_y = len(jnp.asarray(y))

        # Choose which MMD computation method to call depending on max_size and weights
        if weights_y is None:
            if max_size is None or max_size > max(num_points_x, num_points_y):
                return self.maximum_mean_discrepancy(x, y)
            else:
                return self.maximum_mean_discrepancy_block(x, y, max_size)

        else:
            if max_size is None or max_size > max(num_points_x, num_points_y):
                return self.weighted_maximum_mean_discrepancy(x, y, weights_y)
            else:
                return self.weighted_maximum_mean_discrepancy_block(
                    x, y, weights_x, weights_y, max_size
                )

    def maximum_mean_discrepancy(self, x: ArrayLike, y: ArrayLike) -> Array:
        r"""
        Calculate standard MMD.

        For dataset of n points in d dimensions, :math:`X`, and another dataset
        :math:`Y` of m points in d dimensions, the maximum mean discrepancy is given
        by:

        .. math::

            \text{MMD}^2(X,Y) = \mathbb{E}(k(X,X)) + \mathbb{E}(k(Y,Y))
            - 2\mathbb{E}(k(X,Y))

        :param x: The original :math:`n \times d` data
        :param y: :math:`m \times d` data
        :return: Maximum mean discrepancy as a 0-dimensional array
        """
        # Compute each term in the MMD formula
        kernel_nn = self.kernel.compute(x, x)
        kernel_mm = self.kernel.compute(y, y)
        kernel_nm = self.kernel.compute(x, y)

        # Compute MMD
        result = jnp.sqrt(
            cu.apply_negative_precision_threshold(
                kernel_nn.mean() + kernel_mm.mean() - 2 * kernel_nm.mean(),
                self.precision_threshold,
            )
        )
        return result

    def weighted_maximum_mean_discrepancy(
        self, x: ArrayLike, y: ArrayLike, weights_y: ArrayLike
    ) -> Array:
        r"""
        Calculate one-sided, weighted maximum mean discrepancy (WMMD).

        Only data points in y are weighted.

        :param x: The original :math:`n \times d` data
        :param y: :math:`m \times d` data
        :param weights_y: :math:`m \times 1` weights vector for data y
        :return: Weighted maximum mean discrepancy as a 0-dimensional array
        """
        # Ensure data is in desired format
        x = jnp.asarray(x)
        n = float(len(x))

        # Compute each term in the weighted MMD formula
        kernel_nn = self.kernel.compute(x, x)
        kernel_mm = self.kernel.compute(y, y)
        kernel_nm = self.kernel.compute(x, y)

        # Compute weighted MMD, correcting for any numerical precision issues, where we
        # would otherwise square-root a negative number very close to 0.0.
        result = jnp.sqrt(
            cu.apply_negative_precision_threshold(
                jnp.dot(weights_y.T, jnp.dot(kernel_mm, weights_y))
                + kernel_nn.sum() / n**2
                - 2 * jnp.dot(weights_y.T, kernel_nm.mean(axis=0)),
                self.precision_threshold,
            )
        )
        return result

    def maximum_mean_discrepancy_block(
        self,
        x: ArrayLike,
        y: ArrayLike,
        max_size: int = 10_000,
    ) -> Array:
        r"""
        Calculate maximum mean discrepancy (MMD) whilst limiting memory requirements.

        :param x: The original :math:`n \times d` data
        :param y: :math:`m \times d` data
        :param max_size: Size of matrix blocks to process
        :return: Maximum mean discrepancy as a 0-dimensional array
        """
        # Ensure data is in desired format
        x = jnp.asarray(x)
        y = jnp.asarray(y)
        num_points_x = float(len(x))
        num_points_y = float(len(y))

        # Compute each term in the weighted MMD formula
        kernel_nn = self.sum_pairwise_distances(x, x, max_size)
        kernel_mm = self.sum_pairwise_distances(y, y, max_size)
        kernel_nm = self.sum_pairwise_distances(x, y, max_size)

        # Compute MMD, correcting for any numerical precision issues, where we would
        # otherwise square-root a negative number very close to 0.0.
        result = jnp.sqrt(
            cu.apply_negative_precision_threshold(
                kernel_nn / num_points_x**2
                + kernel_mm / num_points_y**2
                - 2 * kernel_nm / (num_points_x * num_points_y),
                self.precision_threshold,
            )
        )
        return result

    def weighted_maximum_mean_discrepancy_block(
        self,
        x: ArrayLike,
        y: ArrayLike,
        weights_x: ArrayLike,
        weights_y: ArrayLike,
        max_size: int = 10_000,
    ) -> Array:
        r"""
        Calculate weighted maximum mean discrepancy (MMD).

        This calculation is executed whilst limiting memory requirements.

        :param x: The original :math:`n \times d` data
        :param y: :math:`m \times d` data
        :param weights_x: :math:`n` weights of original data
        :param weights_y: :math:`m` weights of points in y
        :param max_size: Size of matrix blocks to process
        :return: Maximum mean discrepancy as a 0-dimensional array
        """
        # Ensure data is in desired format
        weights_x = jnp.asarray(weights_x)
        weights_y = jnp.asarray(weights_y)
        num_points_x = weights_x.sum()
        num_points_y = weights_y.sum()

        # TODO: Needs changing to self.kernel.calculate_K_sum:
        kernel_nn = self.sum_weighted_pairwise_distances(
            x, x, weights_x, weights_x, max_size
        )
        kernel_mm = self.sum_weighted_pairwise_distances(
            y, y, weights_y, weights_y, max_size
        )
        kernel_nm = self.sum_weighted_pairwise_distances(
            x, y, weights_x, weights_y, max_size
        )

        # Compute MMD, correcting for any numerical precision issues, where we would
        # otherwise square-root a negative number very close to 0.0.
        result = jnp.sqrt(
            cu.apply_negative_precision_threshold(
                kernel_nn / num_points_x**2
                + kernel_mm / num_points_y**2
                - 2 * kernel_nm / (num_points_x * num_points_y),
                self.precision_threshold,
            )
        )
        return result

    def sum_pairwise_distances(
        self,
        x: ArrayLike,
        y: ArrayLike,
        max_size: int = 10_000,
    ) -> float:
        r"""
        Sum the kernel distance between all pairs of points in x and y.

        The summation is done in blocks to avoid excessive memory usage.

        :param x: :math:`n \times 1` array
        :param y: :math:`m \times 1` array
        :param max_size: Size of matrix blocks to process
        """
        # Ensure data is in desired format
        x = jnp.asarray(x)
        y = jnp.asarray(y)
        num_points_x = len(x)
        num_points_y = len(y)

        # If max_size is larger than both inputs, we don't need to consider block-wise
        # computation
        if max_size > max(num_points_x, num_points_y):
            output = self.kernel.compute(x, y).sum()

        else:
            output = 0
            for i in range(0, num_points_x, max_size):
                for j in range(0, num_points_y, max_size):
                    pairwise_distances_part = self.kernel.compute(
                        x[i : i + max_size], y[j : j + max_size]
                    )
                    output += pairwise_distances_part.sum()

        return output

    def sum_weighted_pairwise_distances(
        self,
        x: ArrayLike,
        y: ArrayLike,
        weights_x: ArrayLike,
        weights_y: ArrayLike,
        max_size: int = 10_000,
    ) -> float:
        r"""
        Sum the kernel distance (weighted) between all pairs of points in x and y.

        The summation is done in blocks to avoid excessive memory usage.

        :param x: :math:`n \times 1` array
        :param y: :math:`m \times 1` array
        :param weights_x: :math: weights for x, `n \times 1` array
        :param weights_y: :math: weights for y, `m \times 1` array
        :param max_size: Size of matrix blocks to process
        """
        # Ensure data is in desired format
        x = jnp.asarray(x)
        y = jnp.asarray(y)
        num_points_x = len(x)
        num_points_y = len(y)

        # If max_size is larger than both inputs, we don't need to consider block-wise
        # computation
        if max_size > max(num_points_x, num_points_y):
            kernel_weights = self.kernel.compute(x, y) * weights_y
            output = (weights_x * kernel_weights.T).sum()

        else:
            output = 0
            for i in range(0, num_points_x, max_size):
                for j in range(0, num_points_y, max_size):
                    pairwise_distances_part = (
                        weights_x[i : i + max_size, None]
                        * self.kernel.compute(x[i : i + max_size], y[j : j + max_size])
                        * weights_y[None, j : j + max_size]
                    )
                    output += pairwise_distances_part.sum()

        return output<|MERGE_RESOLUTION|>--- conflicted
+++ resolved
@@ -12,11 +12,7 @@
 # See the License for the specific language governing permissions and
 # limitations under the License.
 
-<<<<<<< HEAD
-"""TODO: Create top-level docstring."""
-=======
 from abc import ABC, abstractmethod
->>>>>>> 2f514fb5
 
 import jax.numpy as jnp
 from jax import Array
@@ -63,64 +59,6 @@
     r"""
     Calculation for maximum mean discrepancy.
     """
-<<<<<<< HEAD
-    k_pairwise = jit(
-        vmap(vmap(kernel, in_axes=(None, 0), out_axes=0), in_axes=(0, None), out_axes=0)
-    )
-    x = jnp.asarray(x)
-    n = float(len(x))
-    Kmm = k_pairwise(x_c, x_c)
-    Knn = k_pairwise(x, x)
-    Kmn = k_pairwise(x_c, x).mean(axis=1)
-
-    # Compute MMD, correcting for any numerical precision issues, where we would
-    # otherwise square-root a negative number very close to 0.0.
-    result = jnp.sqrt(
-        apply_negative_precision_threshold(
-            jnp.dot(weights.T, jnp.dot(Kmm, weights))
-            + Knn.sum() / n**2
-            - 2 * jnp.dot(weights.T, Kmn),
-            precision_threshold,
-        )
-    )
-    return result
-
-
-def sum_K(
-    x: ArrayLike,
-    y: ArrayLike,
-    k_pairwise: KernelFunction,
-    max_size: int = 10_000,
-) -> float:
-    r"""
-    Sum the kernel distance between all pairs of points in x and y.
-
-    The summation is done in blocks to avoid excessive memory usage.
-
-    :param x: :math:`n \times 1` array
-    :param y: :math:`m \times 1` array
-    :param k_pairwise: Kernel function
-    :param max_size: Size of matrix blocks to process
-    """
-    x = jnp.asarray(x)
-    y = jnp.asarray(y)
-    n = len(x)
-    m = len(y)
-
-    if max_size > max(m, n):
-        output = k_pairwise(x, y).sum()
-
-    else:
-        output = 0
-        for i in range(0, n, max_size):
-            for j in range(0, m, max_size):
-                K_part = k_pairwise(x[i : i + max_size], y[j : j + max_size])
-                output += K_part.sum()
-
-    return output
-
-=======
->>>>>>> 2f514fb5
 
     def __init__(self, kernel: ck.Kernel, precision_threshold: float = 1e-8):
         r"""
