# © Crown Copyright GCHQ
#
# Licensed under the Apache License, Version 2.0 (the "License");
# you may not use this file except in compliance with the License.
# You may obtain a copy of the License at
#
# http://www.apache.org/licenses/LICENSE-2.0
#
# Unless required by applicable law or agreed to in writing, software
# distributed under the License is distributed on an "AS IS" BASIS,
# WITHOUT WARRANTIES OR CONDITIONS OF ANY KIND, either express or implied.
# See the License for the specific language governing permissions and
# limitations under the License.

r"""
Classes and associated functionality to compute metrics assessing similarity of inputs.

Large parts of this codebase consider the generic problem of taking a
:math:`n \times d` dataset and creating an alternative representation of it in some way.
Having attained an alternative representation, we can then assess the quality of this
representation using some appropriate metric. Such metrics are implemented within this
module, all of which implement :class:`Metric`.
"""

# Support annotations with | in Python < 3.10
# TODO: Remove once no longer supporting old code
from __future__ import annotations

from abc import ABC, abstractmethod

import jax.numpy as jnp
from jax import Array
from jax.typing import ArrayLike

import coreax.kernel
import coreax.util
<<<<<<< HEAD
import coreax.validation
=======
>>>>>>> c817cca6


class Metric(ABC):
    """Base class for calculating metrics."""

    @abstractmethod
    def compute(
        self,
        x: ArrayLike,
        y: ArrayLike,
        block_size: int | None = None,
        weights_x: ArrayLike | None = None,
        weights_y: ArrayLike | None = None,
    ) -> Array:
        r"""
        Compute the metric.

        Return a zero-dimensional array.

        :param x: An :math:`n \times d` array defining the full dataset
        :param y: An :math:`m \times d` array defining a representation of ``x``, for
            example a coreset
        :param block_size: Size of matrix block to process, or :data:`None` to not split
            into blocks
        :param weights_x: An :math:`1 \times n` array of weights for associated points
            in ``x``, or :data:`None` if not required
        :param weights_y: An :math:`1 \times m` array of weights for associated points
            in ``y``, or :data:`None` if not required
        :return: Metric computed as a zero-dimensional array
        """


class MMD(Metric):
    r"""
    Definition and calculation of the maximum mean discrepancy metric.

    For a dataset of ``n`` points in ``d`` dimensions, :math:`x`, and another dataset
    :math:`y` of ``m`` points in ``d`` dimensions, the maximum mean discrepancy is given
    by:

    .. math::

        \text{MMD}^2(x,y) = \mathbb{E}(k(x,x)) + \mathbb{E}(k(y,y))
        - 2\mathbb{E}(k(x,y))

    where :math:`k` is the selected kernel.

    :param kernel: Kernel object with compute method defined mapping
        :math:`k: \mathbb{R}^d \times \mathbb{R}^d \rightarrow \mathbb{R}`
    :param precision_threshold: Positive threshold we compare against for precision
    """

    def __init__(self, kernel: coreax.kernel.Kernel, precision_threshold: float = 1e-8):
<<<<<<< HEAD
        r"""
        Calculate maximum mean discrepancy between two datasets in d dimensions.
        """
        # Validate inputs
        precision_threshold = coreax.validation.cast_as_type(
            x=precision_threshold, object_name="precision_threshold", type_caster=float
        )
        coreax.validation.validate_is_instance(
            x=kernel, object_name="kernel", expected_type=coreax.kernel.Kernel
        )

=======
        """Calculate maximum mean discrepancy between two datasets."""
>>>>>>> c817cca6
        self.kernel = kernel
        self.precision_threshold = precision_threshold

        # Initialise parent
        super().__init__()

    def compute(
        self,
        x: ArrayLike,
        y: ArrayLike,
        block_size: int | None = None,
        weights_x: ArrayLike | None = None,
        weights_y: ArrayLike | None = None,
    ) -> Array:
        r"""
        Calculate maximum mean discrepancy.

        If no weights are given for dataset ``y``, standard MMD is calculated. If
        weights are given, weighted MMD is calculated. For both cases, if the size of
        matrix blocks to process is less than the size of both datasets and if
        ``weights_x`` is given in the weighted case, the calculation
        is done block-wise to limit memory requirements.

        :param x: The original :math:`n \times d` data
        :param y: :math:`m \times d` dataset
        :param block_size: Size of matrix block to process, or :data:`None` to not split
            into blocks
        :param weights_x: An :math:`1 \times n` array of weights for associated points
            in ``x``, or :data:`None` if not required
        :param weights_y: An :math:`1 \times m` array of weights for associated points
            in ``y``, or :data:`None` if not required
        :return: Maximum mean discrepancy as a 0-dimensional array
        """
        # Validate inputs
        x = coreax.validation.cast_as_type(
            x=x, object_name="x", type_caster=jnp.atleast_2d
        )
        y = coreax.validation.cast_as_type(
            x=y, object_name="y", type_caster=jnp.atleast_2d
        )
        weights_x = coreax.validation.cast_as_type(
            x=weights_x, object_name="weights_x", type_caster=jnp.atleast_2d
        )
        weights_y = coreax.validation.cast_as_type(
            x=weights_y, object_name="weights_y", type_caster=jnp.atleast_2d
        )
        max_size = coreax.validation.cast_as_type(
            x=max_size, object_name="max_size", type_caster=int
        )
        coreax.validation.validate_in_range(
            x=max_size,
            object_name="max_size",
            strict_inequalities=True,
            lower_bound=0.0,
        )

        num_points_x = len(x)
        num_points_y = len(y)

        if weights_y is None:
            if block_size is None or block_size > max(num_points_x, num_points_y):
                return self.maximum_mean_discrepancy(x, y)
            else:
                return self.maximum_mean_discrepancy_block(x, y, block_size)

        else:
            if (
                block_size is None
                or weights_x is None
                or block_size > max(num_points_x, num_points_y)
            ):
                return self.weighted_maximum_mean_discrepancy(x, y, weights_y)
            else:
                return self.weighted_maximum_mean_discrepancy_block(
                    x, y, weights_x, weights_y, block_size
                )

    def maximum_mean_discrepancy(self, x: ArrayLike, y: ArrayLike) -> Array:
        r"""
        Calculate standard, unweighted MMD.

        For a dataset of ``n`` points in ``d`` dimensions, :math:`x`, and another
        dataset :math:`y` of ``m`` points in ``d`` dimensions, the maximum mean
        discrepancy is given by:

        .. math::

            \text{MMD}^2(x,y) = \mathbb{E}(k(x,x)) + \mathbb{E}(k(y,y))
            - 2\mathbb{E}(k(x,y))

        where :math:`k` is the selected kernel.

        :param x: The original :math:`n \times d` data
        :param y: An :math:`m \times d` array defining a representation of ``x``, for
            example a coreset
        :return: Maximum mean discrepancy as a 0-dimensional array
        """
        # Validate inputs
        x = coreax.validation.cast_as_type(
            x=x, object_name="x", type_caster=jnp.atleast_2d
        )
        y = coreax.validation.cast_as_type(
            x=y, object_name="y", type_caster=jnp.atleast_2d
        )

        # Compute each term in the MMD formula
        kernel_nn = self.kernel.compute(x, x)
        kernel_mm = self.kernel.compute(y, y)
        kernel_nm = self.kernel.compute(x, y)

        # Compute MMD
        result = jnp.sqrt(
            coreax.util.apply_negative_precision_threshold(
                kernel_nn.mean() + kernel_mm.mean() - 2 * kernel_nm.mean(),
                self.precision_threshold,
            )
        )
        return result

    def weighted_maximum_mean_discrepancy(
        self, x: ArrayLike, y: ArrayLike, weights_y: ArrayLike
    ) -> Array:
        r"""
        Calculate one-sided, weighted maximum mean discrepancy (WMMD).

        Only data points in ``y`` are weighted.

        :param x: The original :math:`n \times d` data
        :param y: An :math:`m \times d` array defining a representation of ``x``, for
            example a coreset
        :param weights_y: :math:`m \times 1` weights vector for data ``y``
        :return: Weighted maximum mean discrepancy as a 0-dimensional array
        """
        # Ensure data is in desired format
        x = coreax.validation.cast_as_type(
            x=x, object_name="x", type_caster=jnp.atleast_2d
        )
        y = coreax.validation.cast_as_type(
            x=y, object_name="y", type_caster=jnp.atleast_2d
        )
        weights_y = coreax.validation.cast_as_type(
            x=weights_y, object_name="weights_y", type_caster=jnp.atleast_2d
        )
        num_points_x = float(len(x))

        # Compute each term in the weighted MMD formula
        kernel_nn = self.kernel.compute(x, x)
        kernel_mm = self.kernel.compute(y, y)
        kernel_nm = self.kernel.compute(x, y)

        # Compute weighted MMD, correcting for any numerical precision issues, where we
        # would otherwise square-root a negative number very close to 0.0.
        result = jnp.sqrt(
            coreax.util.apply_negative_precision_threshold(
                jnp.dot(weights_y.T, jnp.dot(kernel_mm, weights_y))
                + kernel_nn.sum() / num_points_x**2
                - 2 * jnp.dot(weights_y.T, kernel_nm.mean(axis=0)),
                self.precision_threshold,
            )
        )
        return result

    def maximum_mean_discrepancy_block(
        self,
        x: ArrayLike,
        y: ArrayLike,
        block_size: int = 10_000,
    ) -> Array:
        r"""
        Calculate maximum mean discrepancy (MMD) whilst limiting memory requirements.

        :param x: The original :math:`n \times d` data
        :param y: An :math:`m \times d` array defining a representation of ``x``, for
            example a coreset
        :param block_size: Size of matrix blocks to process
        :return: Maximum mean discrepancy as a 0-dimensional array
        """
        # Ensure data is in desired format
        x = coreax.validation.cast_as_type(
            x=x, object_name="x", type_caster=jnp.atleast_2d
        )
        y = coreax.validation.cast_as_type(
            x=y, object_name="y", type_caster=jnp.atleast_2d
        )
        max_size = coreax.validation.cast_as_type(
            x=max_size, object_name="max_size", type_caster=int
        )
        coreax.validation.validate_in_range(
            x=max_size,
            object_name="max_size",
            strict_inequalities=True,
            lower_bound=0.0,
        )

        num_points_x = float(len(x))
        num_points_y = float(len(y))

        # Compute each term in the weighted MMD formula
        kernel_nn = self.sum_pairwise_distances(x, x, block_size)
        kernel_mm = self.sum_pairwise_distances(y, y, block_size)
        kernel_nm = self.sum_pairwise_distances(x, y, block_size)

        # Compute MMD, correcting for any numerical precision issues, where we would
        # otherwise square-root a negative number very close to 0.0.
        result = jnp.sqrt(
            coreax.util.apply_negative_precision_threshold(
                kernel_nn / num_points_x**2
                + kernel_mm / num_points_y**2
                - 2 * kernel_nm / (num_points_x * num_points_y),
                self.precision_threshold,
            )
        )
        return result

    def weighted_maximum_mean_discrepancy_block(
        self,
        x: ArrayLike,
        y: ArrayLike,
        weights_x: ArrayLike,
        weights_y: ArrayLike,
        block_size: int = 10_000,
    ) -> Array:
        r"""
        Calculate weighted maximum mean discrepancy (MMD).

        This calculation is executed whilst limiting memory requirements.

        :param x: The original :math:`n \times d` data
        :param y: An :math:`m \times d` array defining a representation of ``x``, for
            example a coreset
        :param weights_x: :math:`n` weights of original data
        :param weights_y: :math:`m` weights of points in ``y``
        :param block_size: Size of matrix blocks to process
        :return: Maximum mean discrepancy as a 0-dimensional array
        """
        # Ensure data is in desired format
        x = coreax.validation.cast_as_type(
            x=x, object_name="x", type_caster=jnp.atleast_2d
        )
        y = coreax.validation.cast_as_type(
            x=y, object_name="y", type_caster=jnp.atleast_2d
        )
        weights_x = coreax.validation.cast_as_type(
            x=weights_x, object_name="weights_x", type_caster=jnp.atleast_2d
        )
        weights_y = coreax.validation.cast_as_type(
            x=weights_y, object_name="weights_y", type_caster=jnp.atleast_2d
        )
        max_size = coreax.validation.cast_as_type(
            x=max_size, object_name="max_size", type_caster=int
        )
        coreax.validation.validate_in_range(
            x=max_size,
            object_name="max_size",
            strict_inequalities=True,
            lower_bound=0.0,
        )

        num_points_x = weights_x.sum()
        num_points_y = weights_y.sum()

        # TODO: Needs changing to self.kernel.calculate_K_sum, when kernels support
        #  weighted inputs
        kernel_nn = self.sum_weighted_pairwise_distances(
            x, x, weights_x, weights_x, block_size
        )
        kernel_mm = self.sum_weighted_pairwise_distances(
            y, y, weights_y, weights_y, block_size
        )
        kernel_nm = self.sum_weighted_pairwise_distances(
            x, y, weights_x, weights_y, block_size
        )

        # Compute MMD, correcting for any numerical precision issues, where we would
        # otherwise square-root a negative number very close to 0.0.
        result = jnp.sqrt(
            coreax.util.apply_negative_precision_threshold(
                kernel_nn / num_points_x**2
                + kernel_mm / num_points_y**2
                - 2 * kernel_nm / (num_points_x * num_points_y),
                self.precision_threshold,
            )
        )
        return result

    def sum_pairwise_distances(
        self,
        x: ArrayLike,
        y: ArrayLike,
        block_size: int = 10_000,
    ) -> float:
        r"""
        Sum the kernel distance between all pairs of points in ``x`` and ``y``.

        The summation is done in blocks to avoid excessive memory usage.

        :param x: :math:`n \times 1` array
        :param y: :math:`m \times 1` array
        :param block_size: Size of matrix blocks to process
        :return: The sum of pairwise distances between points in ``x`` and ``y``
        """
        # Ensure data is in desired format
        x = coreax.validation.cast_as_type(
            x=x, object_name="x", type_caster=jnp.atleast_2d
        )
        y = coreax.validation.cast_as_type(
            x=y, object_name="y", type_caster=jnp.atleast_2d
        )
        max_size = coreax.validation.cast_as_type(
            x=max_size, object_name="max_size", type_caster=int
        )
        coreax.validation.validate_in_range(
            x=max_size,
            object_name="max_size",
            strict_inequalities=True,
            lower_bound=0.0,
        )

        num_points_x = len(x)
        num_points_y = len(y)

        # If max_size is larger than both inputs, we don't need to consider block-wise
        # computation
        if block_size > max(num_points_x, num_points_y):
            pairwise_distance_sum = self.kernel.compute(x, y).sum()

        else:
            pairwise_distance_sum = 0
            for i in range(0, num_points_x, block_size):
                for j in range(0, num_points_y, block_size):
                    pairwise_distances_part = self.kernel.compute(
                        x[i : i + block_size], y[j : j + block_size]
                    )
                    pairwise_distance_sum += pairwise_distances_part.sum()

        return pairwise_distance_sum

    def sum_weighted_pairwise_distances(
        self,
        x: ArrayLike,
        y: ArrayLike,
        weights_x: ArrayLike,
        weights_y: ArrayLike,
        block_size: int = 10_000,
    ) -> float:
        r"""
        Sum the weighted kernel distance between all pairs of points in ``x`` and ``y``.

        The summation is done in blocks to avoid excessive memory usage.

        :param x: :math:`n \times 1` array
        :param y: :math:`m \times 1` array
        :param weights_x: :math:`n \times 1` array of weights for ``x``
        :param weights_y: :math:`m \times 1` array of weights for ``y``
        :param block_size: Size of matrix blocks to process
        :return: The sum of pairwise distances between points in ``x`` and ``y``,
            with contributions weighted as defined by ``weights_x`` and ``weights_y``
        """
        # Ensure data is in desired format
        x = coreax.validation.cast_as_type(
            x=x, object_name="x", type_caster=jnp.atleast_2d
        )
        y = coreax.validation.cast_as_type(
            x=y, object_name="y", type_caster=jnp.atleast_2d
        )
        weights_x = coreax.validation.cast_as_type(
            x=weights_x, object_name="weights_x", type_caster=jnp.atleast_2d
        )
        weights_y = coreax.validation.cast_as_type(
            x=weights_y, object_name="weights_y", type_caster=jnp.atleast_2d
        )
        max_size = coreax.validation.cast_as_type(
            x=max_size, object_name="max_size", type_caster=int
        )
        coreax.validation.validate_in_range(
            x=max_size,
            object_name="max_size",
            strict_inequalities=True,
            lower_bound=0.0,
        )

        num_points_x = len(x)
        num_points_y = len(y)

        # If max_size is larger than both inputs, we don't need to consider block-wise
        # computation
        if block_size > max(num_points_x, num_points_y):
            kernel_weights = self.kernel.compute(x, y) * weights_y
            weighted_pairwise_distance_sum = (weights_x * kernel_weights.T).sum()

        else:
            weighted_pairwise_distance_sum = 0
            for i in range(0, num_points_x, block_size):
                for j in range(0, num_points_y, block_size):
                    pairwise_distances_part = (
                        weights_x[i : i + block_size, None]
                        * self.kernel.compute(
                            x[i : i + block_size], y[j : j + block_size]
                        )
                        * weights_y[None, j : j + block_size]
                    )
                    weighted_pairwise_distance_sum += pairwise_distances_part.sum()

        return weighted_pairwise_distance_sum<|MERGE_RESOLUTION|>--- conflicted
+++ resolved
@@ -34,10 +34,7 @@
 
 import coreax.kernel
 import coreax.util
-<<<<<<< HEAD
 import coreax.validation
-=======
->>>>>>> c817cca6
 
 
 class Metric(ABC):
@@ -91,10 +88,7 @@
     """
 
     def __init__(self, kernel: coreax.kernel.Kernel, precision_threshold: float = 1e-8):
-<<<<<<< HEAD
-        r"""
-        Calculate maximum mean discrepancy between two datasets in d dimensions.
-        """
+        """Calculate maximum mean discrepancy between two datasets."""
         # Validate inputs
         precision_threshold = coreax.validation.cast_as_type(
             x=precision_threshold, object_name="precision_threshold", type_caster=float
@@ -103,9 +97,6 @@
             x=kernel, object_name="kernel", expected_type=coreax.kernel.Kernel
         )
 
-=======
-        """Calculate maximum mean discrepancy between two datasets."""
->>>>>>> c817cca6
         self.kernel = kernel
         self.precision_threshold = precision_threshold
 
