# © Crown Copyright GCHQ
#
# Licensed under the Apache License, Version 2.0 (the "License");
# you may not use this file except in compliance with the License.
# You may obtain a copy of the License at
#
# http://www.apache.org/licenses/LICENSE-2.0
#
# Unless required by applicable law or agreed to in writing, software
# distributed under the License is distributed on an "AS IS" BASIS,
# WITHOUT WARRANTIES OR CONDITIONS OF ANY KIND, either express or implied.
# See the License for the specific language governing permissions and
# limitations under the License.

"""TODO: Create top-level docstring."""

import jax.numpy as jnp
from jax import Array, jit, vmap
from jax.typing import ArrayLike

from coreax.util import KernelFunction, solve_qp


def calculate_BQ_weights(
    x: ArrayLike,
    x_c: ArrayLike,
    kernel: KernelFunction,
) -> Array:
    r"""
    Calculate weights from Sequential Bayesian Quadrature (SBQ).

    References for this technique can be found in
    :cite:p:`huszar2016optimallyweighted`. These are equivalent to the unconstrained
    weighted maximum mean discrepancy (MMD) optimum.

    :param x: The original :math:`n \times d` data
    :param x_c: :math:`m \times d` coreset
    :param kernel: Kernel function
                   :math:`k: \mathbb{R}^d \times \mathbb{R}^d \rightarrow \mathbb{R}`
    :return: Optimal weights
    """
    x = jnp.asarray(x)
    x_c = jnp.asarray(x_c)
    k_pairwise = jit(
        vmap(vmap(kernel, in_axes=(None, 0), out_axes=0), in_axes=(0, None), out_axes=0)
    )
    z = k_pairwise(x_c, x).sum(axis=1) / len(x)
    K = k_pairwise(x_c, x_c) + 1e-10 * jnp.identity(len(x_c))
    return jnp.linalg.solve(K, z)


def simplex_weights(
    x: ArrayLike,
    x_c: ArrayLike,
    kernel: KernelFunction,
) -> Array:
    r"""
    Compute optimal weights given the simplex constraint.

    :param x: The original :math:`n \times d` data
    :param x_c: :math:`m \times d` coreset
    :param kernel: Kernel function
                   :math:`k: \mathbb{R}^d \times \mathbb{R}^d \rightarrow \mathbb{R}`
    :return: Optimal weights
    """
    x = jnp.asarray(x)
    x_c = jnp.asarray(x_c)
    k_pairwise = jit(
        vmap(vmap(kernel, in_axes=(None, 0), out_axes=0), in_axes=(0, None), out_axes=0)
    )
    kbar = k_pairwise(x_c, x).sum(axis=1) / len(x)
    Kmm = k_pairwise(x_c, x_c) + 1e-10 * jnp.identity(len(x_c))
<<<<<<< HEAD
    sol = qp(Kmm, kbar)
    return sol


def qp(Kmm: ArrayLike, Kbar: ArrayLike) -> Array:
    r"""
    Solve quadratic programs with :mod:`jaxopt`.

    Solves simplex weight problems of the form:

    .. math::

        \mathbf{w}^{\mathrm{T}} \mathbf{K} \mathbf{w} + \bar{\mathbf{k}}^{\mathrm{T}} \mathbf{w} = 0

    subject to

    .. math::

        \mathbf{Aw} = \mathbf{1}, \qquad \mathbf{Gx} \le 0.

    :param Kmm: :math:`m \times m` coreset Gram matrix
    :param Kbar: :math:`m \times d` array of Gram matrix means
    :return: Optimised solution for the quadratic program
    """
    Q = jnp.array(Kmm)
    c = -jnp.array(Kbar)
    m = Q.shape[0]
    A = jnp.ones((1, m))
    b = jnp.array([1.0])
    G = jnp.eye(m) * -1.0
    h = jnp.zeros(m)

    qp = OSQP()
    sol = qp.run(params_obj=(Q, c), params_eq=(A, b), params_ineq=(G, h)).params
    return sol.primal
=======
    sol = solve_qp(Kmm, kbar)
    return sol
>>>>>>> 7803607e
<|MERGE_RESOLUTION|>--- conflicted
+++ resolved
@@ -70,43 +70,5 @@
     )
     kbar = k_pairwise(x_c, x).sum(axis=1) / len(x)
     Kmm = k_pairwise(x_c, x_c) + 1e-10 * jnp.identity(len(x_c))
-<<<<<<< HEAD
-    sol = qp(Kmm, kbar)
-    return sol
-
-
-def qp(Kmm: ArrayLike, Kbar: ArrayLike) -> Array:
-    r"""
-    Solve quadratic programs with :mod:`jaxopt`.
-
-    Solves simplex weight problems of the form:
-
-    .. math::
-
-        \mathbf{w}^{\mathrm{T}} \mathbf{K} \mathbf{w} + \bar{\mathbf{k}}^{\mathrm{T}} \mathbf{w} = 0
-
-    subject to
-
-    .. math::
-
-        \mathbf{Aw} = \mathbf{1}, \qquad \mathbf{Gx} \le 0.
-
-    :param Kmm: :math:`m \times m` coreset Gram matrix
-    :param Kbar: :math:`m \times d` array of Gram matrix means
-    :return: Optimised solution for the quadratic program
-    """
-    Q = jnp.array(Kmm)
-    c = -jnp.array(Kbar)
-    m = Q.shape[0]
-    A = jnp.ones((1, m))
-    b = jnp.array([1.0])
-    G = jnp.eye(m) * -1.0
-    h = jnp.zeros(m)
-
-    qp = OSQP()
-    sol = qp.run(params_obj=(Q, c), params_eq=(A, b), params_ineq=(G, h)).params
-    return sol.primal
-=======
     sol = solve_qp(Kmm, kbar)
-    return sol
->>>>>>> 7803607e
+    return sol