--- conflicted
+++ resolved
@@ -42,10 +42,6 @@
     SquaredExponentialKernel,
     SteinKernel,
 )
-<<<<<<< HEAD
-from coreax.metrics import CMMD, JMMD, MMD
-=======
-from coreax.metrics import CMMD, KSD, MMD
->>>>>>> 4bb335c4
+from coreax.metrics import CMMD, JMMD, KSD, MMD
 from coreax.score_matching import KernelDensityMatching, SlicedScoreMatching
 # pylint: enable=unused-import