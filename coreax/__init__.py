--- conflicted
+++ resolved
@@ -52,14 +52,13 @@
 __version__ = "0.1.0"
 
 # pylint: disable=unused-import
-<<<<<<< HEAD
 from coreax.approximation import (
     ANNchorApproximateKernel,
     ApproximateKernel,
     MonteCarloApproximateKernel,
     NystromApproximateKernel,
 )
-from coreax.coresubset import KernelHerding, RandomSample, RPCholesky
+from coreax.coresubset import KernelHerding, RandomSample, RPCholesky, SteinThinning
 from coreax.data import ArrayData
 from coreax.kernel import (
     CompositeKernel,
@@ -69,11 +68,6 @@
     SquaredExponentialKernel,
     SteinKernel,
 )
-=======
-from coreax.coresubset import KernelHerding, RandomSample, RPCholesky, SteinThinning
-from coreax.data import ArrayData
-from coreax.kernel import PCIMQKernel, SquaredExponentialKernel, SteinKernel
->>>>>>> f31aa9cb
 from coreax.metrics import MMD
 from coreax.reduction import MapReduce, SizeReduce
 from coreax.score_matching import KernelDensityMatching, SlicedScoreMatching
