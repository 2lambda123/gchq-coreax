--- conflicted
+++ resolved
@@ -242,48 +242,6 @@
     return sol.primal
 
 
-<<<<<<< HEAD
-=======
-def invert_regularised_array(
-    array: Array,
-    regularisation_parameter: float,
-    identity: Array,
-    rcond: Optional[float] = None,
-) -> Array:
-    """
-    Regularise an array and then invert it using a least-squares solver.
-
-    .. note::
-        The function is designed to invert square block arrays where only the top-left
-        block contains non-zero elements. We return a block array, the same size as the
-        input array, where each block has only zero elements except for the top-left
-        block, which is the inverse of the non-zero input block. The most efficient way
-        to compute this in JAX requires the 'identity' array to be a matrix of zeros
-        except for ones on the diagonal up to the size of the non-zero block.
-
-    :param array: Array to be inverted
-    :param regularisation_parameter: Regularisation parameter for stable inversion of
-        array, negative values will be converted to positive
-    :param identity: Block "identity" matrix
-    :param rcond: Cut-off ratio for small singular values of 'array'. For the purposes
-        of rank determination, singular values are treated as zero if they are smaller
-        than rcond times the largest singular value of 'array'. The default value of
-        None will use the machine precision multiplied by the largest dimension of the
-        array. An alternate value of -1 will use machine precision.
-    :return: Inverse of regularised array
-    """
-    if rcond is not None:
-        if rcond < 0 and rcond != -1:
-            raise ValueError("'rcond' must be non-negative, except for value of -1")
-    if array.shape != identity.shape:
-        raise ValueError("Leading dimensions of 'array' and 'identity' must match")
-
-    return jnp.linalg.lstsq(
-        array + abs(regularisation_parameter) * identity, identity, rcond=rcond
-    )[0]
-
-
->>>>>>> 3ac4a450
 def sample_batch_indices(
     random_key: KeyArrayLike,
     max_index: int,
