--- conflicted
+++ resolved
@@ -144,8 +144,7 @@
             error_text += e.message
         else:
             error_text += str(e)
-<<<<<<< HEAD
-        raise TypeError(error_text)
+        raise TypeError(error_text) from e
 
 
 def validate_array_size(
@@ -163,7 +162,4 @@
     if not x.shape[dimension] == expected_size:
         raise ValueError(
             f"Dimension {dimension} of {object_name} is not the expected size of {expected_size}"
-        )
-=======
-        raise TypeError(error_text) from e
->>>>>>> 57f43257
+        )