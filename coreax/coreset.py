--- conflicted
+++ resolved
@@ -46,6 +46,7 @@
 as a balance between using points at which the underlying density is high (the first
 term) and exploration of distinct regions of the space (the second term).
 """
+
 # Support annotations with | in Python < 3.10
 # TODO: Remove once no longer supporting old code
 from __future__ import annotations
@@ -55,11 +56,7 @@
 
 import jax.lax as lax
 import jax.numpy as jnp
-<<<<<<< HEAD
 from jax import Array, jit, random
-=======
-from jax import Array, jit, random, vmap
->>>>>>> 02e667c5
 from jax.typing import ArrayLike
 
 from coreax.approximation import KernelMeanApproximator, approximator_factory
@@ -75,29 +72,27 @@
     """Abstract base class for a method to construct a coreset."""
 
     def __init__(
-        self,
-        data: DataReader,
-        weight: str | WeightsOptimiser,
-        kernel: Kernel,
-        coreset_size: int,
+            self,
+            data: DataReader,
+            weight: str | WeightsOptimiser,
+            kernel: Kernel,
+            size: int
     ):
         """
-        TODO: remove ``weight`` and ``kernel`` from ABC as these aren't in all children.
-
-        :param coreset_size: Number of coreset points to calculate
-        """
-        self.coreset_size = coreset_size
+
+        :param size: Number of coreset points to calculate
+        """
+
+        self.coreset_size = size
         super().__init__(data, weight, kernel)
 
-        self.reduction_indices = jnp.asarray(range(data.pre_reduction_array.shape[0]))
+        self.reduction_indices = jnp.asarray(range(data.pre_reduction_data.shape[0]))
 
     @abstractmethod
-    def fit(
-        self,
-        X: Array,
-        kernel: Kernel,
-    ) -> None:
-        """Fit...TODO once children implemented."""
+    def fit(self, X: Array, kernel: Kernel,) -> None:
+        """
+        Fit...TODO once children implemented
+        """
 
 
 class KernelHerding(Coreset):
@@ -108,17 +103,19 @@
     """
 
     def __init__(
-        self,
-        data: DataReader,
-        weight: str | WeightsOptimiser,
-        kernel: Kernel,
-        size: int,
-    ):
-        """:param size: Number of coreset points to calculate."""
+            self,
+            data: DataReader,
+            weight: str | WeightsOptimiser,
+            kernel: Kernel,
+            size: int):
+        """
+
+        :param size: Number of coreset points to calculate
+        """
+
         # Initialise Coreset parent
         super().__init__(data, weight, kernel, size)
 
-<<<<<<< HEAD
     def fit(
             self,
             block_size: int = 10000,
@@ -130,130 +127,6 @@
             random_key: random.PRNGKeyArray = random.PRNGKey(0),
             num_kernel_points: int = 10_000,
     ) -> tuple[Array, Array]:
-=======
-    def fit_by_partition(
-        self,
-        X: Array,
-        w_function: Kernel | None,
-        block_size: int = 10_000,
-        K_mean: Array | None = None,
-        unique: bool = True,
-        nu: float = 1.0,
-        partition_size: int = 1000,
-        parallel: bool = True,
-    ) -> tuple[Array, Array]:
-        r"""
-        Execute scalable kernel herding.
-
-        This uses a `kd-tree` to partition `X`-space into patches. Upon each of these a
-        kernel herding problem is solved.
-
-        There is some intricate setup:
-
-            #.  Parameter `n_core` must be less than `size`.
-            #.  If we have :math:`n` points, unweighted herding is executed recursively on
-                each patch of :math:`\lceil \frac{n}{size} \rceil` points.
-            #.  If :math:`r` is the recursion depth, then we recurse unweighted for
-                :math:`r` iterations where
-
-                .. math::
-
-                         r = \lfloor \log_{frac{n_core}{size}}(\frac{n_core}{n})\rfloor
-
-                Each recursion gives :math:`n_r = C \times k_{r-1}` points. Unpacking the
-                recursion, this gives
-                :math:`n_r \approx n_0 \left( \frac{n_core}{n_size}\right)^r`.
-            #.  Once :math:`n_core < n_r \leq size`, we run a final weighted herding (if
-                weighting is requested) to give :math:`n_core` points.
-
-        :param X: :math:`n \times d` dataset to find a coreset from
-        :param kernel: Kernel function
-                       :math:`k: \mathbb{R}^d \times \mathbb{R}^d \rightarrow \mathbb{R}`
-        :param w_function: Weights function. If unweighted, this is `None`
-        :param block_size: Size of matrix blocks to process
-        :param K_mean: Row sum of kernel matrix divided by `n`
-        :param unique: Flag for enforcing unique elements
-        :param partition_size: Region size in number of points. Optional, defaults to `1000`
-        :param parallel: Use multiprocessing. Optional, defaults to `True`
-        :param kwargs: Keyword arguments to be passed to `function` after `X` and `n_core`
-        :return: Coreset and weights, where weights is empty if unweighted
-        """
-        # check parameters to see if we need to invoke the kd-tree and recursion.
-        if self.coreset_size >= partition_size:
-            raise OverflowError(
-                f"Number of coreset points requested {self.coreset_size} is larger than the region size {partition_size}. "
-                f"Try increasing the size argument, or reducing the number of coreset points."
-            )
-        n = X.shape[0]
-        weights = None
-
-        # fewer data points than requested coreset points so return all
-        if n <= self.coreset_size:
-            coreset = self.reduction_indices
-            if w_function is not None:
-                _, Kc, Kbar = self.fit(X, self.kernel, block_size, K_mean, unique, nu)
-                weights = w_function(Kc, Kbar)
-
-        # coreset points < data points <= partition size, so no partitioning required
-        elif self.coreset_size < n <= partition_size:
-            c, Kc, Kbar = self.fit(X, self.kernel, block_size, K_mean, unique, nu)
-            coreset = self.reduction_indices[c]
-            if w_function is not None:
-                weights = w_function(Kc, Kbar)
-
-        # partitions required
-        else:
-            # build a kdtree
-            kdtree = KDTree(X, leaf_size=partition_size)
-            _, nindices, nodes, _ = kdtree.get_arrays()
-            new_indices = [jnp.array(nindices[nd[0] : nd[1]]) for nd in nodes if nd[2]]
-            split_data = [X[n] for n in new_indices]
-
-            # generate a coreset on each partition
-            coreset = []
-            kwargs["self.size"] = self.coreset_size
-            if parallel:
-                with ThreadPool() as pool:
-                    res = pool.map_async(
-                        partial(self.fit, self.kernel, block_size, K_mean, unique, nu),
-                        split_data,
-                    )
-                    res.wait()
-                    for herding_output, idx in zip(res.get(), new_indices):
-                        c, _, _ = herding_output
-                        coreset.append(idx[c])
-
-            else:
-                for X_, idx in zip(split_data, new_indices):
-                    c, _, _ = self.fit(X_, self.kernel, block_size, K_mean, unique, nu)
-                    coreset.append(idx[c])
-
-            coreset = jnp.concatenate(coreset)
-            Xc = X[coreset]
-            self.reduction_indices = self.reduction_indices[coreset]
-            # recurse;
-            coreset, weights = self.fit_by_partition(
-                Xc,
-                w_function,
-                block_size,
-                K_mean,
-                unique,
-                nu,
-                partition_size,
-                parallel,
-            )
-
-        return coreset, weights
-
-    def fit(
-        self,
-        X: Array,
-        block_size: int = 10_000,
-        K_mean: Array | None = None,
-        unique: bool = True,
-        nu: float = 1.0,
-    ) -> tuple[Array, Array, Array]:
->>>>>>> 02e667c5
         r"""
         Execute kernel herding algorithm with Jax.
 
@@ -267,12 +140,8 @@
         :param num_kernel_points: Number of kernel evaluation points for approximation
         :returns: coreset Gram matrix and coreset Gram mean
         """
-<<<<<<< HEAD
 
         n = len(self.reduced_data)
-=======
-        n = len(X)
->>>>>>> 02e667c5
         if K_mean is None:
             # TODO: for the reviewer, the issue ticket says we should "incorporate the caching of K_mean from
             #  kernel_herding_refine into KernelHerding" but the mean is needed here before being calculated in Refine.refine
@@ -284,15 +153,8 @@
         K = jnp.zeros((self.coreset_size, n))
 
         # Greedly select coreset points
-<<<<<<< HEAD
         body = partial(self._greedy_body, k_vec=self.kernel.compute, K_mean=K_mean, unique=unique)
         self.reduction_indices, K, _ = lax.fori_loop(0, self.coreset_size, body, (S, K, K_t))
-=======
-        body = partial(
-            self._greedy_body, k_vec=self.kernel.compute, K_mean=K_mean, unique=unique
-        )
-        S, K, _ = lax.fori_loop(0, self.coreset_size, body, (S, K, K_t))
->>>>>>> 02e667c5
         Kbar = K.mean(axis=1)
         gram_matrix = K[:, self.reduction_indices]
 
@@ -322,22 +184,12 @@
 
     @partial(jit, static_argnames=["self", "k_vec", "unique"])
     def _greedy_body(
-<<<<<<< HEAD
             self,
             i: int,
             val: tuple[ArrayLike, ArrayLike, ArrayLike],
             k_vec: KernelFunction,
             K_mean: ArrayLike,
             unique: bool,
-=======
-        self,
-        X: Array,
-        i: int,
-        val: tuple[ArrayLike, ArrayLike, ArrayLike],
-        k_vec: KernelFunction,
-        K_mean: ArrayLike,
-        unique: bool,
->>>>>>> 02e667c5
     ) -> tuple[Array, Array, Array]:
         r"""
         Execute main loop of greedy kernel herding.
@@ -364,9 +216,6 @@
         return S, K, K_t
 
 
-<<<<<<< HEAD
-data_reduction_factory.register("kernel_herding", KernelHerding)
-=======
 class RandomSample(Coreset):
     r"""
     Reduce a dataset by uniformly randomly sampling a fixed number of points.
@@ -416,5 +265,4 @@
 
 
 data_reduction_factory.register("kernel_herding", KernelHerding)
-data_reduction_factory.register("random_sample", RandomSample)
->>>>>>> 02e667c5
+data_reduction_factory.register("random_sample", RandomSample)