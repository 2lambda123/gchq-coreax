# © Crown Copyright GCHQ
#
# Licensed under the Apache License, Version 2.0 (the "License");
# you may not use this file except in compliance with the License.
# You may obtain a copy of the License at
#
# http://www.apache.org/licenses/LICENSE-2.0
#
# Unless required by applicable law or agreed to in writing, software
# distributed under the License is distributed on an "AS IS" BASIS,
# WITHOUT WARRANTIES OR CONDITIONS OF ANY KIND, either express or implied.
# See the License for the specific language governing permissions and
# limitations under the License.

r"""
Module provides tools for reducing a large dataset down to a coreset.

To prepare data for reduction, convert it into a :class:`~jax.Array` and pass to an
appropriate instance of :class:`~coreax.data.DataReader`. The class will convert the
data internally to be an :math:`n \times d` :class:`~jax.Array`. The resulting coreset
will be :math:`m \times d` where :math:`m \ll n` but still retain similar statistical
properties.

The user selects a method by choosing a :class:`Coreset` and a
:class:`ReductionStrategy`. For example, the user may obtain a uniform random
sample of :math:`m` points by using the :class:`SizeReduce` strategy and a
:class:`~coreax.coresubset.RandomSample` coreset. This may be implemented for
:class:`~coreax.data.ArrayData` by calling

.. code-block:: python

    original_data = ArrayData.load(input_data)
    coreset = RandomSample()
    coreset.reduce(original_data, SizeReduce(m))
    print(coreset.format())

:class:`ReductionStrategy` and :class:`Coreset` are abstract base classes defining the
interface for which particular methods can be implemented.
"""

# Support annotations with | in Python < 3.10
from __future__ import annotations

from abc import ABC, abstractmethod
from copy import copy
from multiprocessing.pool import ThreadPool
from typing import TypeVar

import jax.numpy as jnp
from jax import Array
from jax.typing import ArrayLike
from sklearn.neighbors import KDTree
from typing_extensions import Self

import coreax.data
import coreax.kernel
import coreax.metrics
import coreax.refine
import coreax.util
import coreax.validation
import coreax.weights


class Coreset(ABC):
    r"""
    Class for reducing data to a coreset.

    :param weights_optimiser: :class:`~coreax.weights.WeightsOptimiser` object to
        determine weights for coreset points to optimise some quality metric, or
        :data:`None` (default) if unweighted
    :param kernel: :class:`~coreax.kernel.Kernel` instance implementing a kernel
        function :math:`k: \mathbb{R}^d \times \mathbb{R}^d \rightarrow \mathbb{R}`, or
        :data:`None` if not applicable
    :param refine_method: :class:`~coreax.refine.Refine` object to use, or :data:`None`
        (default) if no refinement is required
    """

    def __init__(
        self,
        *,
        weights_optimiser: coreax.weights.WeightsOptimiser | None = None,
        kernel: coreax.kernel.Kernel | None = None,
        refine_method: coreax.refine.Refine | None = None,
    ):
        """Initialise class and set internal attributes to defaults."""
        self.weights_optimiser = weights_optimiser
        """
        Weights optimiser
        """
        self.kernel = kernel
        """
        Kernel
        """
        self.refine_method = refine_method
        """
        Refine method
        """

        # Data attributes not set in init
        self.original_data: coreax.data.DataReader | None = None
        """
        Data to be reduced
        """
        self.coreset: Array | None = None
        """
        Calculated coreset. The order of rows need not be monotonic with those in the
        original data (applicable only to coresubset).
        """
        self.coreset_indices: Array | None = None
        """
        Indices of :attr:`coreset` points in :attr:`original_data`, if applicable. The
        order matches the rows of :attr:`coreset`.
        """
        self.kernel_matrix_row_sum_mean: ArrayLike | None = None
        r"""
        Mean vector over rows for the Gram matrix, a :math:`1 \times n` array. If
        :meth:`fit_to_size` calculates this, it will be saved here automatically to save
        recalculating it in :meth:`refine`.
        """

    def clone_empty(self) -> Self:
        """
        Create an empty copy of this class with all data removed.

        Other parameters are retained.

        .. warning:: This copy is shallow so :attr:`weights_optimiser` etc. still point
            to the original object.

        .. warning:: If any additional data attributes are added in a subclass, it
            should reimplement this method.

        :return: Copy of this class with data removed
        """
        new_obj = copy(self)
        new_obj.original_data = None
        new_obj.coreset = None
        new_obj.coreset_indices = None
        new_obj.kernel_matrix_row_sum_mean = None
        return new_obj

    def fit(
        self, original_data: coreax.data.DataReader, strategy: ReductionStrategy
    ) -> None:
        """
        Compute coreset using a given reduction strategy.

        The resulting coreset is saved in-place to :attr:`coreset`.

        :param original_data: Instance of :class:`~coreax.data.DataReader` containing
            the data we wish to reduce
        :param strategy: Reduction strategy to use
        """
        self.original_data = original_data
        strategy.reduce(self)

    @abstractmethod
    def fit_to_size(self, coreset_size: int) -> None:
        """
        Compute coreset for a fixed target size.

        .. note:: The user should not normally call this method directly; call
            :meth:`fit` instead.

        This method is equivalent to calling :meth:`fit` with strategy
        :class:`SizeReduce` with ``coreset_size`` except that it requires
        :attr:`original_data` to already be populated.

        The resulting coreset is saved in-place to :attr:`coreset`.

        If ``coreset_size`` is greater than the number of data points in
        :attr:`original_data`, the resulting coreset may be larger than the original
        data, if the coreset method permits. A :exc:`ValueError` is raised if it is not
        possible to generate a coreset of size ``coreset_size``.

        If ``coreset_size`` is equal to the number of data points in
        :attr:`original_data`, the resulting coreset is not necessarily equal to the
        original data, depending on the coreset method, metric and weighting.

        :param coreset_size: Number of points to include in coreset
        :raises ValueError: When it is not possible to generate a coreset of size
            ``coreset_size``
        """

    def solve_weights(self) -> Array:
        """
        Solve for optimal weighting of points in :attr:`coreset`.

        :return: Optimal weighting of points in :attr:`coreset` to represent the
            original data
        """
        self.validate_fitted(Coreset.solve_weights.__name__)
        return self.weights_optimiser.solve(
            self.original_data.pre_coreset_array, self.coreset
        )

    def compute_metric(
        self,
        metric: coreax.metrics.Metric,
        block_size: int | None = None,
        weights_x: ArrayLike | None = None,
        weights_y: ArrayLike | None = None,
    ) -> Array:
        r"""
        Compute metric comparing the coreset with the original data.

        The metric is computed unweighted unless ``weights_x`` and/or ``weights_y`` is
        supplied as an array. Further options are available by calling the chosen
        :class:`~coreax.metrics.Metric` class directly.

        :param metric: Instance of :class:`~coreax.metrics.Metric` to use
        :param block_size: Size of matrix block to process, or :data:`None` to not split
            into blocks
        :param weights_x: An :math:`1 \times n` array of weights for associated points
            in ``x``, or :data:`None` if not required
        :param weights_y: An :math:`1 \times m` array of weights for associated points
            in ``y``, or :data:`None` if not required
        :return: Metric computed as a zero-dimensional array
        """
<<<<<<< HEAD
        self.validate_fitted("compute_metric")
=======
        coreax.validation.validate_is_instance(metric, "metric", coreax.metrics.Metric)
        self.validate_fitted(Coreset.compute_metric.__name__)
        # block_size will be validated by metric.compute()
>>>>>>> 45803095
        return metric.compute(
            self.original_data.pre_coreset_array,
            self.coreset,
            block_size=block_size,
            weights_x=weights_x,
            weights_y=weights_y,
        )

    def refine(self) -> None:
        """
        Refine coreset.

        Only applicable to coreset methods that generate coresubsets.

        :attr:`coreset` is updated in place.

        :raises TypeError: When :attr:`refine_method` is :data:`None`
        """
        if self.refine_method is None:
            raise TypeError("Cannot refine without a refine_method")
        # Validate appropriate attributes are set on coreset inside refine_method.refine
        self.refine_method.refine(self)

    def format(self) -> Array:
        """
        Format coreset to match the shape of the original data.

        :return: Array of formatted data
        """
        self.validate_fitted(Coreset.format.__name__)
        return self.original_data.format(self)

    def render(self) -> None:
        """Plot coreset interactively using :mod:`matplotlib.pyplot`."""
        self.validate_fitted(Coreset.render.__name__)
        return self.original_data.render(self)

    def copy_fit(self, other: Coreset, deep: bool = False) -> None:
        """
        Copy fitted coreset from other instance to this instance.

        The other coreset must be of the same type as this instance and
        :attr:`original_data` must also be populated on ``other``. The user must ensure
        :attr:`original_data` is correctly populated on this instance.

        :param other: :class:`Coreset` from which to copy calculated coreset
        :param deep: If :data:`True`, make a shallow copy of :attr:`coreset` and
            :attr:`coreset_indices`; otherwise, reference same objects
        :raises TypeError: If ``other`` does not have the **exact same type**.
        """
<<<<<<< HEAD
        other.validate_fitted("copy_fit from another Coreset")
=======
        coreax.validation.validate_is_instance(other, "other", type(self))
        other.validate_fitted(Coreset.copy_fit.__name__ + " from another Coreset")
>>>>>>> 45803095
        if deep:
            self.coreset = copy(other.coreset)
            self.coreset_indices = copy(other.coreset_indices)
        else:
            self.coreset = other.coreset
            self.coreset_indices = other.coreset_indices

    def validate_fitted(self, caller_name: str) -> None:
        """
        Raise :exc:`~coreax.util.NotCalculatedError` if coreset has not been fitted yet.

        :param caller_name: Name of calling method to display in error message
        :raises NotCalculatedError: If :attr:`original_data` or :attr:`coreset` is
            :data:`None`
        """
        if not isinstance(self.original_data, coreax.data.DataReader) or not isinstance(
            self.coreset, Array
        ):
            raise coreax.util.NotCalculatedError(
                "Need to call "
                + Coreset.fit.__name__
                + f" before calling {caller_name}"
            )


C = TypeVar("C", bound=Coreset)


class ReductionStrategy(ABC):
    """
    Define a strategy for how to construct a coreset for a given type of coreset.

    The strategy determines the size of the coreset, approximation strategies to aid
    memory management and other similar aspects that wrap around the type of coreset.
    """

    @abstractmethod
    def reduce(self, coreset: Coreset) -> None:
        """
        Reduce a dataset to a coreset using this strategy.

        ``coreset`` is updated in place.

        :param coreset: :class:`Coreset` instance to populate in place
        """


class SizeReduce(ReductionStrategy):
    """
    Calculate coreset containing a given number of points.

    :param coreset_size: Number of points to include in coreset
    """

    def __init__(self, coreset_size: int):
        """Initialise class."""
        super().__init__()
        self.coreset_size = coreset_size

    def reduce(self, coreset: Coreset) -> None:
        """
        Reduce a dataset to a coreset using this strategy.

        ``coreset`` is updated in place.

        :param coreset: :class:`Coreset` instance to populate in place
        """
        coreset.fit_to_size(self.coreset_size)


class MapReduce(ReductionStrategy):
    r"""
    Calculate coreset of a given number of points using scalable reduction on blocks.

    This is a less memory-intensive alternative to :class:`SizeReduce`.

    It uses a :class:`~sklearn.neighbors.KDTree` to partition the original data into
    patches. Upon each of these a coreset of size :attr:`coreset_size` is calculated.
    These coresets are concatenated to produce a larger coreset covering the whole of
    the original data, which thus has size greater than :attr:`coreset_size`. This
    coreset is now treated as the original data and reduced recursively until its
    size is equal to :attr:`coreset_size`.

    :attr:`coreset_size` < :attr:`leaf_size` to ensure the algorithm converges. If
    for whatever reason you wish to break this restriction, use :class:`SizeReduce`
    instead.

    There is some intricate set-up:

    #.  :attr:`coreset_size` must be less than :attr:`leaf_size`.
    #.  Unweighted coresets are calculated on each patch of roughly
        :attr:`leaf_size` points and then concatenated. More specifically, each
        patch contains between :attr:`leaf_size` and
        :math:`2 \,\,\times` :attr:`leaf_size` points, inclusive.
    #.  Recursively calculate ever smaller coresets until a global coreset with size
        :attr:`coreset_size` is obtained.
    #.  If the input data on the final iteration is smaller than :attr:`coreset_size`,
        the whole input data is returned as the coreset and thus is smaller than the
        requested size.

    Let :math:`n_k` be the number of points after each recursion with :math:`n_0` equal
    to the size of the original data. Then, each recursion reduces the size of the
    coreset such that

    .. math::

        n_k <= \frac{n_{k - 1}}{\texttt{leaf_size}} \texttt{coreset_size},

    so

    .. math::

        n_k <= \left( \frac{\texttt{coreset_size}}{\texttt{leaf_size}} \right)^k n_0.

    Thus, the number of iterations required is roughly (find :math:`k` when
    :math:`n_k =` :attr:`coreset_size`)

    .. math::

        \frac{
            \log{\texttt{coreset_size}} - \log{\left(\text{original data size}\right)}
        }{
            \log{\texttt{coreset_size}} - \log{\texttt{leaf_size}}
        } .

    :param coreset_size: Number of points to include in coreset
    :param leaf_size: Approximate number of points to include in each partition;
        corresponds to ``leaf_size`` in :class:`~sklearn.neighbors.KDTree`;
        actual partition sizes vary non-strictly between :attr:`leaf_size` and
        :math:`2 \,\times` :attr:`leaf_size`; must be greater than :attr:`coreset_size`
    :param parallel: If :data:`True`, calculate coresets on partitions in parallel
    """

    def __init__(
        self,
        coreset_size: int,
        leaf_size: int,
        parallel: bool = True,
    ):
        """Initialise class."""
        super().__init__()
        self.coreset_size = coreset_size
        """
        Coreset size
        """
        self.leaf_size = leaf_size
        """
        Leaf size
        """
        self.parallel = parallel

    def reduce(self, coreset: Coreset) -> None:
        """
        Reduce a dataset to a coreset using scalable reduction.

        It is performed using recursive calls to :meth:`_reduce_recursive`.

        :param coreset: :class:`Coreset` instance to populate in place
        """
        input_data = coreset.original_data.pre_coreset_array
        # _reduce_recursive returns a copy of coreset so need to transfer calculated
        # coreset fit into the original coreset object
        coreset.copy_fit(
            self._reduce_recursive(
                template=coreset,
                input_data=input_data,
                input_indices=jnp.array(range(input_data.shape[0])),
            )
        )

    def _reduce_recursive(
        self,
        template: C,
        input_data: ArrayLike,
        input_indices: ArrayLike | None = None,
    ) -> C:
        r"""
        Recursively execute scalable reduction.

        :param template: Instance of :class:`Coreset` to duplicate
        :param input_data: Data to reduce on this iteration
        :param input_indices: Indices of ``input_data``, if applicable to ``template``
        :return: Copy of ``template`` containing fitted coreset
        """
        # Check if no partitions are required
        if input_data.shape[0] <= self.leaf_size:
            # Length of input_data < coreset_size is only possible if input_data is the
            # original data, so it is safe to request a coreset of size larger than the
            # original data (if of limited use)
            return self._coreset_copy_fit(template, input_data, input_indices)

        # Partitions required

        # Build a kdtree
        try:
            # Note that a TypeError is raised if the leaf_size input to KDTree is
            # negative
            kdtree = KDTree(input_data, leaf_size=self.leaf_size)
        except TypeError as exception:
            if isinstance(self.leaf_size, float):
                raise ValueError("leaf_size must be a positive integer") from exception
            raise
        _, node_indices, nodes, _ = kdtree.get_arrays()
        new_indices = [jnp.array(node_indices[nd[0] : nd[1]]) for nd in nodes if nd[2]]
        split_data = [input_data[n] for n in new_indices]

        # Generate a coreset on each partition
        if self.parallel:
            with ThreadPool() as pool:
                res = pool.map_async(
                    lambda args: self._coreset_copy_fit(template, *args),
                    zip(split_data, new_indices),
                )
                res.wait()
                partition_coresets: list[C] = res.get()
        else:
            partition_coresets = [
                self._coreset_copy_fit(template, sd, sd_indices)
                for sd, sd_indices in zip(split_data, new_indices)
            ]

        # Concatenate coresets
        full_coreset = jnp.concatenate([pc.coreset for pc in partition_coresets])
        if partition_coresets[0].coreset_indices is None:
            full_indices = None
        else:
            full_indices = jnp.concatenate(
                [input_indices[pc.coreset_indices] for pc in partition_coresets]
            )

        # Recursively reduce large coreset
        # coreset_indices will be None if not applicable to the coreset method
        return self._reduce_recursive(
            template=template, input_data=full_coreset, input_indices=full_indices
        )

    def _coreset_copy_fit(
        self, template: C, input_data: ArrayLike, input_indices: ArrayLike | None
    ) -> C:
        """
        Create a new instance of a :class:`Coreset` and fit to given data.

        If applicable to the coreset method, the coreset indices are overwritten using
        ``input_indices`` as the mapping to allow ``input_data`` to be a subset of the
        original data.

        :param template: Instance of :class:`Coreset` to duplicate
        :param input_data: Data to fit
        :param input_indices: Indices of ``input_data``, if applicable to ``template``
        :return: New instance of the coreset fitted to ``input_data``
        """
        coreset = template.clone_empty()
        coreset.original_data = coreax.data.ArrayData.load(input_data)
        coreset.fit_to_size(self.coreset_size)
        # Update indices
        if coreset.coreset_indices is not None:
            # Should not reach here if input_indices is not populated
            assert input_indices is not None
            coreset.coreset_indices = input_indices[coreset.coreset_indices]
        return coreset<|MERGE_RESOLUTION|>--- conflicted
+++ resolved
@@ -217,13 +217,7 @@
             in ``y``, or :data:`None` if not required
         :return: Metric computed as a zero-dimensional array
         """
-<<<<<<< HEAD
-        self.validate_fitted("compute_metric")
-=======
-        coreax.validation.validate_is_instance(metric, "metric", coreax.metrics.Metric)
         self.validate_fitted(Coreset.compute_metric.__name__)
-        # block_size will be validated by metric.compute()
->>>>>>> 45803095
         return metric.compute(
             self.original_data.pre_coreset_array,
             self.coreset,
@@ -274,12 +268,7 @@
             :attr:`coreset_indices`; otherwise, reference same objects
         :raises TypeError: If ``other`` does not have the **exact same type**.
         """
-<<<<<<< HEAD
-        other.validate_fitted("copy_fit from another Coreset")
-=======
-        coreax.validation.validate_is_instance(other, "other", type(self))
         other.validate_fitted(Coreset.copy_fit.__name__ + " from another Coreset")
->>>>>>> 45803095
         if deep:
             self.coreset = copy(other.coreset)
             self.coreset_indices = copy(other.coreset_indices)
