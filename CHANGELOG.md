--- conflicted
+++ resolved
@@ -10,15 +10,9 @@
 ### Added
 - Added Conditional Maximum Mean Discrepancy (CMMD) metric in `coreax.metrics.CMMD`
 - Added coresubset algorithm to target CMMD `coreax.solvers.coresubset.ConditionalKernelHerding`
-<<<<<<< HEAD
 - Added capability to take tensor products of kernels in `coreax.kernel.TensorProductKernel`
 - Added Joint Maximum Mean Discrepancy (JMMD) metric in `coreax.metrics.JMMD`
-- Added coresubset algorithms targeting the joint density in `coreax.solvers.coresubset.JointKernelHerding`
-and `coreax.solvers.coresubset.JointRPCholesky`
-=======
-- Added Joint Maximum Mean Discrepancy (JMMD) metric in `coreax.metrics.JMMD`
-- Added coresubset algorithms targeting the joint density in `coreax.solvers.coresubset.JointKernelHerding`
->>>>>>> cbbe7b0b
+- Added coresubset algorithms targeting the joint density in `coreax.solvers.coresubset.JointRPCholesky`
 
 ### Fixed
 
