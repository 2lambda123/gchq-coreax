--- conflicted
+++ resolved
@@ -13,11 +13,8 @@
 - Added coresubset algorithm to target CMMD `coreax.solvers.coresubset.ConditionalKernelHerding`
 - Added capability to take tensor products of kernels in `coreax.kernel.TensorProductKernel`
 - Added Joint Maximum Mean Discrepancy (JMMD) metric in `coreax.metrics.JMMD`
-<<<<<<< HEAD
-- Added coresubset algorithms targeting the joint density in `coreax.solvers.coresubset.JointKernelHerding`
-=======
 - Added coresubset algorithms targeting the joint density in `coreax.solvers.coresubset.JointRPCholesky`
->>>>>>> 96bc1565
+`coreax.solvers.coresubset.JointKernelHerding`
 
 ### Fixed
 
