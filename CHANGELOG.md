--- conflicted
+++ resolved
@@ -13,13 +13,10 @@
 - Support for Python 3.12.
 - Additional data classes `coreax.data.Data` and `coreax.data.SupervisedData` that draw
 distinction between supervised and unsupervised datasets, and handle weighted data.
-<<<<<<< HEAD
 - Additional kernel classes `coreax.kernel.AdditiveKernel` and
 `coreax.kernel.ProductKernel` that allow for arbitrary composition of positive
 semi-definite kernels to produce new positive semi-definite kernels.
-=======
 - Added capability to approximate inverses of kernel matrices `coreax.approximation.RegularisedInverseApproximator`
->>>>>>> f8cd2576
 
 ### Fixed
 
