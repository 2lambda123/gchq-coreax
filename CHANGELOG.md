--- conflicted
+++ resolved
@@ -10,13 +10,8 @@
 ### Added
 - Added Kernelised Stein Discrepancy divergence in `coreax.metrics.KSD`.
 - Added Conditional Maximum Mean Discrepancy (CMMD) metric in `coreax.metrics.CMMD`
-<<<<<<< HEAD
-- Added coresubset algorithm to target CMMD `coreax.solvers.coresubset.ConditionalKernelHerding`
+- Added capability to take tensor products of kernels in `coreax.kernel.TensorProductKernel`
 - Added Joint Maximum Mean Discrepancy (JMMD) metric in `coreax.metrics.JMMD`
-=======
-- Added capability to take tensor products of kernels in `coreax.kernel.TensorProductKernel`
-
->>>>>>> 5fbbe7e6
 
 ### Fixed
 
